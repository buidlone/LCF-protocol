import { SignerWithAddress } from "@nomiclabs/hardhat-ethers/signers";
import { Framework, WrapperSuperToken } from "@superfluid-finance/sdk-core";
import { BigNumber } from "ethers";
import { ethers, web3 } from "hardhat";
import { assert, expect } from "chai";
import {
  InvestmentPoolFactoryMock,
  InvestmentPoolMock,
  GelatoOpsMock,
} from "../typechain";

const fTokenAbi = require("./abis/fTokenAbi");

const deployFramework = require("@superfluid-finance/ethereum-contracts/scripts/deploy-framework");
const deployTestToken = require("@superfluid-finance/ethereum-contracts/scripts/deploy-test-token");
const deploySuperToken = require("@superfluid-finance/ethereum-contracts/scripts/deploy-super-token");

const provider = web3;

// eslint-disable-next-line no-unused-vars
let fUSDT: InstanceType<typeof fTokenAbi>;
let fUSDTx: WrapperSuperToken;

let accounts: SignerWithAddress[];
let admin: SignerWithAddress;
let buidl1Admin: SignerWithAddress;
let creator: SignerWithAddress;

let sf: Framework;
let investmentPoolFactory: InvestmentPoolFactoryMock;
let investmentPool: InvestmentPoolMock;
let gelatoOpsMock: GelatoOpsMock;

let percentageDivider = BigNumber.from("1000000");

function generateGaplessMilestones(
  startTimeStamp: BigNumber,
  duration: BigNumber,
  amount: number
): { startDate: BigNumber; endDate: BigNumber, intervalSeedPortion :BigNumber, intervalStreamingPortion: BigNumber }[] {
  const arr = [];
  let prevTimestamp = startTimeStamp;

  for (let i = 0; i < amount; i++) {
    const endDate = prevTimestamp.add(duration);
    arr.push({
      startDate: prevTimestamp,
      endDate: endDate,
      intervalSeedPortion: percentToIpBigNumber(10).div(amount),
      intervalStreamingPortion: percentToIpBigNumber(90).div(amount)
   });
   prevTimestamp = endDate;
  }

  return arr;
}

function percentToIpBigNumber(percent: number) : BigNumber {
  return percentageDivider.mul(percent).div(100);
}

const errorHandler = (err: any) => {
  if (err) throw err;
};

describe("Investment Pool Factory", async () => {
  before(async () => {
    // get accounts from hardhat
    accounts = await ethers.getSigners();

    admin = accounts[0];
    buidl1Admin = accounts[1];
    creator = accounts[2];

    // deploy the framework
    await deployFramework(errorHandler, {
      web3,
      from: admin.address,
    });

    // deploy a fake erc20 token
    const fUSDTAddress = await deployTestToken(errorHandler, [":", "fUSDT"], {
      web3,
      from: admin.address,
    });

    // deploy a fake erc20 wrapper super token around the fUSDT token
    const fUSDTxAddress = await deploySuperToken(errorHandler, [":", "fUSDT"], {
      web3,
      from: admin.address,
    });

    console.log("fUSDT  Address: ", fUSDTAddress);
    console.log("fUSDTx Address: ", fUSDTxAddress);

    // initialize the superfluid framework...put custom and web3 only bc we are using hardhat locally
    sf = await Framework.create({
      networkName: "custom",
      provider,
      dataMode: "WEB3_ONLY",
      resolverAddress: process.env.RESOLVER_ADDRESS, // resolver address will be set to the env by the framework deployer
      protocolReleaseVersion: "test",
    });

    // Create and deploy Gelato Ops contract mock
    const GelatoOpsMock = await ethers.getContractFactory(
      "GelatoOpsMock",
      buidl1Admin
    );
    gelatoOpsMock = await GelatoOpsMock.deploy();
    await gelatoOpsMock.deployed();

    fUSDTx = await sf.loadWrapperSuperToken("fUSDTx");

    const underlyingAddr = fUSDTx.underlyingToken.address;

    fUSDT = new ethers.Contract(underlyingAddr, fTokenAbi, admin);
  });

  beforeEach(async () => {
    // Create investment pool implementation contract
    const investmentPoolDep = await ethers.getContractFactory(
      "InvestmentPoolMock",
      buidl1Admin
    );

    investmentPool = await investmentPoolDep.deploy();
    await investmentPool.deployed();

    // Create investment pool factory contract
    const investmentPoolDepFactory = await ethers.getContractFactory(
      "InvestmentPoolFactoryMock",
      buidl1Admin
    );

    investmentPoolFactory = await investmentPoolDepFactory.deploy(
      sf.settings.config.hostAddress,
      gelatoOpsMock.address,
      investmentPool.address
    );
    await investmentPoolFactory.deployed();

    // Enforce a starting timestamp to avoid time based bugs
    const time = new Date("2022/06/01").getTime() / 1000;
    await investmentPoolFactory
      .connect(buidl1Admin)
      .setTimestamp(BigNumber.from(time));
  });

  describe("1. Investment creation", () => {
    describe("1.1 Interactions", () => {
<<<<<<< HEAD
      it("[IPF][1.1.1] Can create an investment", async function () {
        const softCap = ethers.utils.parseEther("1500");
        const hardCap = ethers.utils.parseEther("15000");
=======
      const softCap: BigNumber = ethers.utils.parseEther("1500");

      it("[IPF][1.1.1] Can create a CLONE-PROXY investment", async () => {
>>>>>>> 56197e92
        const milestoneStartDate = BigNumber.from(
          new Date("2022/09/01").getTime() / 1000
        );
        const milestoneEndDate = BigNumber.from(
          new Date("2022/10/01").getTime() / 1000
        );
        const campaignStartDate = BigNumber.from(
          new Date("2022/07/01").getTime() / 1000
        );
        const campaignEndDate = BigNumber.from(
          new Date("2022/08/01").getTime() / 1000
        );

        const creationRes = await investmentPoolFactory
          .connect(creator)
          .createInvestmentPool(
            fUSDTx.address,
            softCap,
            hardCap,
            campaignStartDate,
            campaignEndDate,
<<<<<<< HEAD
            0, // NON-UPGRADEABLE
            [{
               startDate: milestoneStartDate,
               endDate: milestoneEndDate,
               intervalSeedPortion: percentToIpBigNumber(10),
               intervalStreamingPortion: percentToIpBigNumber(90)
            }]
=======
            0, // CLONE-PROXY
            [{ startDate: milestoneStartDate, endDate: milestoneEndDate }]
>>>>>>> 56197e92
          );

        const creationEvent = (await creationRes.wait(1)).events?.find(
          (e) => e.event === "Created"
        );

        assert.isDefined(creationEvent, "Didn't emit creation event");

        await expect(creationRes).to.emit(gelatoOpsMock, "RegisterGelatoTask");

        const poolAddress = creationEvent?.args?.pool;

        const contractFactory = await ethers.getContractFactory(
          "InvestmentPoolMock",
          buidl1Admin
        );

        const pool = contractFactory.attach(poolAddress);

        const creatorAddress = await pool.creator();
        const invested = await pool.totalInvestedAmount();
        const fundraiserStartAt = await pool.fundraiserStartAt();
        const fundraiserEndAt = await pool.fundraiserEndAt();
        const poolSoftCap = await pool.softCap();
        const milestoneCount = await pool.milestoneCount();
        const milestone = await pool.milestones(0);

        // Verify the campaign variables
        assert.equal(creatorAddress, creator.address, "Wrong creator address");
        assert.deepEqual(poolSoftCap, softCap, "Wrong soft cap");
        assert.deepEqual(
          invested,
          BigNumber.from(0),
          "Should not have any investments yet"
        );
        assert.deepEqual(
          BigNumber.from(fundraiserStartAt),
          campaignStartDate,
          "Wrong campaign start date"
        );
        assert.deepEqual(
          BigNumber.from(fundraiserEndAt),
          campaignEndDate,
          "Wrong campaign end date"
        );
        assert.deepEqual(
          milestoneCount,
          BigNumber.from(1),
          "Should have a single milestone"
        );
        assert.deepEqual(
          BigNumber.from(milestone.startDate),
          milestoneStartDate,
          "Wrong milestone start date"
        );
        assert.deepEqual(
          BigNumber.from(milestone.endDate),
          milestoneEndDate,
          "Wrong milestone end date"
        );
        assert.equal(
          milestone.paid,
          false,
          "Milestone should not be paid initially"
        );
        assert.equal(
          milestone.streamOngoing,
          false,
          "Stream should not be ongoing from the start"
        );
        assert.deepEqual(
          milestone.paidAmount,
          BigNumber.from(0),
          "Should have paid 0 in funds upon creation"
        );
      });
      it("[IPF][1.1.2] Reverts creation if fundraiser campaign ends before it starts", async () => {
<<<<<<< HEAD
        const softCap = ethers.utils.parseEther("1500");
        const hardCap = ethers.utils.parseEther("15000");
=======
>>>>>>> 56197e92
        const milestoneStartDate = BigNumber.from(
          new Date("2022/10/01").getTime() / 1000
        );
        const milestoneEndDate = BigNumber.from(
          new Date("2022/09/01").getTime() / 1000
        );
        // Campaign ends before it starts
        const campaignStartDate = BigNumber.from(
          new Date("2022/07/01").getTime() / 1000
        );
        const campaignEndDate = BigNumber.from(
          new Date("2022/08/01").getTime() / 1000
        );

        await expect(
          investmentPoolFactory.connect(creator).createInvestmentPool(
            fUSDTx.address,
            softCap,
            hardCap,
            campaignStartDate,
            campaignEndDate,
<<<<<<< HEAD
            0, // NON-UPGRADEABLE
            [{
              startDate: milestoneStartDate,
              endDate: milestoneEndDate,
              intervalSeedPortion: percentToIpBigNumber(10),
              intervalStreamingPortion: percentToIpBigNumber(90)
           }]
=======
            0, // CLONE-PROXY
            [{ startDate: milestoneStartDate, endDate: milestoneEndDate }]
>>>>>>> 56197e92
          )
        ).to.be.reverted;
      });

      it("[IPF][1.1.3] Reverts creation if milestone ends before it starts", async () => {
<<<<<<< HEAD
        const softCap = ethers.utils.parseEther("1500");
        const hardCap = ethers.utils.parseEther("15000");
=======
>>>>>>> 56197e92
        // Milestone ends before it starts
        const milestoneStartDate = BigNumber.from(
          new Date("2022/09/10").getTime() / 1000
        );
        const milestoneEndDate = BigNumber.from(
          new Date("2022/9/01").getTime() / 1000
        );
        const campaignStartDate = BigNumber.from(
          new Date("2022/07/01").getTime() / 1000
        );
        const campaignEndDate = BigNumber.from(
          new Date("2022/08/01").getTime() / 1000
        );

        await expect(
          investmentPoolFactory.connect(creator).createInvestmentPool(
            fUSDTx.address,
            softCap,
            hardCap,
            campaignStartDate,
            campaignEndDate,
<<<<<<< HEAD
            0, // NON-UPGRADEABLE
            [{
              startDate: milestoneStartDate,
              endDate: milestoneEndDate,
              intervalSeedPortion: percentToIpBigNumber(10),
              intervalStreamingPortion: percentToIpBigNumber(90)
           }]
=======
            0, // CLONE-PROXY
            [{ startDate: milestoneStartDate, endDate: milestoneEndDate }]
>>>>>>> 56197e92
          )
        ).to.be.reverted;
      });

      it("[IPF][1.1.4] Reverts creation if milestone is shorter than 30 days", async () => {
<<<<<<< HEAD
        const softCap = ethers.utils.parseEther("1500");
        const hardCap = ethers.utils.parseEther("15000");
=======
>>>>>>> 56197e92
        const milestoneStartDate = BigNumber.from(
          new Date("2022/09/01").getTime() / 1000
        );
        const milestoneEndDate = BigNumber.from(
          new Date("2022/9/10").getTime() / 1000
        );
        const campaignStartDate = BigNumber.from(
          new Date("2022/07/01").getTime() / 1000
        );
        const campaignEndDate = BigNumber.from(
          new Date("2022/08/01").getTime() / 1000
        );

        await expect(
          investmentPoolFactory.connect(creator).createInvestmentPool(
            fUSDTx.address,
            softCap,
            hardCap,
            campaignStartDate,
            campaignEndDate,
<<<<<<< HEAD
            0, // NON-UPGRADEABLE
            [{
              startDate: milestoneStartDate,
              endDate: milestoneEndDate,
              intervalSeedPortion: percentToIpBigNumber(10),
              intervalStreamingPortion: percentToIpBigNumber(90)
           }]
=======
            0, // CLONE-PROXY
            [{ startDate: milestoneStartDate, endDate: milestoneEndDate }]
>>>>>>> 56197e92
          )
        ).to.be.reverted;
      });

      it("[IPF][1.1.5] Reverts creation if fundraiser period is longer than 90 days", async () => {
<<<<<<< HEAD
        const softCap = ethers.utils.parseEther("1500");
        const hardCap = ethers.utils.parseEther("15000");
=======
>>>>>>> 56197e92
        const milestoneStartDate = BigNumber.from(
          new Date("2023/09/01").getTime() / 1000
        );
        const milestoneEndDate = BigNumber.from(
          new Date("2023/9/10").getTime() / 1000
        );
        const campaignStartDate = BigNumber.from(
          new Date("2022/07/01").getTime() / 1000
        );
        const campaignEndDate = BigNumber.from(
          new Date("2023/08/01").getTime() / 1000
        );

        await expect(
          investmentPoolFactory.connect(creator).createInvestmentPool(
            fUSDTx.address,
            softCap,
            hardCap,
            campaignStartDate,
            campaignEndDate,
<<<<<<< HEAD
            0, // NON-UPGRADEABLE
            [{
              startDate: milestoneStartDate,
              endDate: milestoneEndDate,
              intervalSeedPortion: percentToIpBigNumber(10),
              intervalStreamingPortion: percentToIpBigNumber(90)
           }]
=======
            0, // CLONE-PROXY
            [{ startDate: milestoneStartDate, endDate: milestoneEndDate }]
>>>>>>> 56197e92
          )
        ).to.be.reverted;
      });

      it("[IPF][1.1.6] Fundraiser interval cannot be retrospective", async () => {
<<<<<<< HEAD
        const softCap = ethers.utils.parseEther("1500");
        const hardCap = ethers.utils.parseEther("15000");
=======
>>>>>>> 56197e92
        const milestoneStartDate = BigNumber.from(
          new Date("2022/09/01").getTime() / 1000
        );
        const milestoneEndDate = BigNumber.from(
          new Date("2022/9/10").getTime() / 1000
        );
        const campaignStartDate = BigNumber.from(
          new Date("2022/07/01").getTime() / 1000
        );
        const campaignEndDate = BigNumber.from(
          new Date("2022/08/01").getTime() / 1000
        );

        // Move forward in time to simulate retrospective creation for fundraiser
        const time = new Date("2022/08/15").getTime() / 1000;
        await investmentPoolFactory
          .connect(buidl1Admin)
          .setTimestamp(BigNumber.from(time));

        await expect(
          investmentPoolFactory.connect(creator).createInvestmentPool(
            fUSDTx.address,
            softCap,
            hardCap,
            campaignStartDate,
            campaignEndDate,
<<<<<<< HEAD
            0, // NON-UPGRADEABLE
            [{
              startDate: milestoneStartDate,
              endDate: milestoneEndDate,
              intervalSeedPortion: percentToIpBigNumber(10),
              intervalStreamingPortion: percentToIpBigNumber(90)
           }]
=======
            0, // CLONE-PROXY
            [{ startDate: milestoneStartDate, endDate: milestoneEndDate }]
>>>>>>> 56197e92
          )
        ).to.be.reverted;
      });

      it("[IPF][1.1.7] Milestone interval cannot be retrospective", async () => {
        // Note, it's implicitly enforced by the requirements
        // on fundraiser campaign dates, but this test is here to prevent accidental code changes
<<<<<<< HEAD
        const softCap = ethers.utils.parseEther("1500");
        const hardCap = ethers.utils.parseEther("15000");
=======
>>>>>>> 56197e92
        const milestoneStartDate = BigNumber.from(
          new Date("2022/09/01").getTime() / 1000
        );
        const milestoneEndDate = BigNumber.from(
          new Date("2022/10/01").getTime() / 1000
        );
        const campaignStartDate = BigNumber.from(
          new Date("2022/07/01").getTime() / 1000
        );
        const campaignEndDate = BigNumber.from(
          new Date("2022/08/01").getTime() / 1000
        );

        // Move forward in time to simulate retrospective creation for milestone
        const time = new Date("2022/09/15").getTime() / 1000;
        await investmentPoolFactory
          .connect(buidl1Admin)
          .setTimestamp(BigNumber.from(time));

        await expect(
          investmentPoolFactory.connect(creator).createInvestmentPool(
            fUSDTx.address,
            softCap,
            hardCap,
            campaignStartDate,
            campaignEndDate,
<<<<<<< HEAD
            0, // NON-UPGRADEABLE
            [{
              startDate: milestoneStartDate,
              endDate: milestoneEndDate,
              intervalSeedPortion: percentToIpBigNumber(10),
              intervalStreamingPortion: percentToIpBigNumber(90)
           }]
=======
            0, // CLONE-PROXY
            [{ startDate: milestoneStartDate, endDate: milestoneEndDate }]
>>>>>>> 56197e92
          )
        ).to.be.reverted;
      });

      it("[IPF][1.1.8] Respects milestone count limit", async () => {
<<<<<<< HEAD
        const softCap = ethers.utils.parseEther("1500");
        const hardCap = ethers.utils.parseEther("15000");
=======
>>>>>>> 56197e92
        const milestoneStartDate = BigNumber.from(
          new Date("2022/09/01").getTime() / 1000
        );
        // Campaign ends before it starts
        const campaignStartDate = BigNumber.from(
          new Date("2022/07/01").getTime() / 1000
        );
        const campaignEndDate = BigNumber.from(
          new Date("2022/08/01").getTime() / 1000
        );

        // 30 days
        const milestoneDuration = BigNumber.from(30 * 24 * 60 * 60);
        const votingPeriod = BigNumber.from(
          await investmentPoolFactory.VOTING_PERIOD()
        );
        const maxMilestones = await investmentPoolFactory.MAX_MILESTONE_COUNT();

        await expect(
          investmentPoolFactory.connect(creator).createInvestmentPool(
            fUSDTx.address,
            softCap,
            hardCap,
            campaignStartDate,
            campaignEndDate,
            0, // CLONE-PROXY
            generateGaplessMilestones(
              milestoneStartDate,
              milestoneDuration,
              maxMilestones + 1 // Intentionally provoke reverting
            )
          )
        ).to.be.reverted;
      });

      it("[IPF][1.1.9] Can create multiple milestones", async () => {
<<<<<<< HEAD
        const softCap = ethers.utils.parseEther("1500");
        const hardCap = ethers.utils.parseEther("15000");
=======
>>>>>>> 56197e92
        const milestoneStartDate = BigNumber.from(
          new Date("2022/09/01").getTime() / 1000
        );
        // Campaign ends before it starts
        const campaignStartDate = BigNumber.from(
          new Date("2022/07/01").getTime() / 1000
        );
        const campaignEndDate = BigNumber.from(
          new Date("2022/08/01").getTime() / 1000
        );

        // 30 days
        const milestoneDuration = BigNumber.from(30 * 24 * 60 * 60);

        const votingPeriod = BigNumber.from(
          await investmentPoolFactory.VOTING_PERIOD()
        );
        const maxMilestones = await investmentPoolFactory.MAX_MILESTONE_COUNT();

        const milestones = generateGaplessMilestones(
          milestoneStartDate,
          milestoneDuration,
          maxMilestones // Let's create as many as it's allowed
        );

        await investmentPoolFactory.connect(creator).createInvestmentPool(
            fUSDTx.address,
            softCap,
            hardCap,
            campaignStartDate,
            campaignEndDate,
            0, // CLONE-PROXY
            milestones
          );
      });

<<<<<<< HEAD
      
=======
      it("[IPF][1.1.10] Ensures minimal voting period and milestone spacing", async () => {
        const milestoneStartDate = BigNumber.from(
          new Date("2022/09/01").getTime() / 1000
        );
        // Campaign ends before it starts
        const campaignStartDate = BigNumber.from(
          new Date("2022/07/01").getTime() / 1000
        );
        const campaignEndDate = BigNumber.from(
          new Date("2022/08/01").getTime() / 1000
        );

        // 30 days
        const milestoneDuration = BigNumber.from(30 * 24 * 60 * 60);

        const votingPeriod = BigNumber.from(
          await investmentPoolFactory.VOTING_PERIOD()
        );

        const milestones = generateGaplessMilestones(
          milestoneStartDate,
          milestoneDuration,
          votingPeriod.sub(1), // Make it one second less than minimal
          2 // will be enough
        );

        await expect(
          investmentPoolFactory.connect(creator).createInvestmentPool(
            fUSDTx.address,
            softCap,
            campaignStartDate,
            campaignEndDate,
            0, // CLONE-PROXY
            milestones
          )
        ).to.be.reverted;
      });
>>>>>>> 56197e92
    });
  });
});<|MERGE_RESOLUTION|>--- conflicted
+++ resolved
@@ -149,15 +149,10 @@
 
   describe("1. Investment creation", () => {
     describe("1.1 Interactions", () => {
-<<<<<<< HEAD
-      it("[IPF][1.1.1] Can create an investment", async function () {
-        const softCap = ethers.utils.parseEther("1500");
-        const hardCap = ethers.utils.parseEther("15000");
-=======
-      const softCap: BigNumber = ethers.utils.parseEther("1500");
-
-      it("[IPF][1.1.1] Can create a CLONE-PROXY investment", async () => {
->>>>>>> 56197e92
+      it("[IPF][1.1.1] Can create a CLONE_PROXY investment", async function () {
+        const softCap = ethers.utils.parseEther("1500");
+        const hardCap = ethers.utils.parseEther("15000");
+
         const milestoneStartDate = BigNumber.from(
           new Date("2022/09/01").getTime() / 1000
         );
@@ -179,18 +174,13 @@
             hardCap,
             campaignStartDate,
             campaignEndDate,
-<<<<<<< HEAD
-            0, // NON-UPGRADEABLE
+            0, // CLONE-PROXY
             [{
                startDate: milestoneStartDate,
                endDate: milestoneEndDate,
                intervalSeedPortion: percentToIpBigNumber(10),
                intervalStreamingPortion: percentToIpBigNumber(90)
             }]
-=======
-            0, // CLONE-PROXY
-            [{ startDate: milestoneStartDate, endDate: milestoneEndDate }]
->>>>>>> 56197e92
           );
 
         const creationEvent = (await creationRes.wait(1)).events?.find(
@@ -268,11 +258,9 @@
         );
       });
       it("[IPF][1.1.2] Reverts creation if fundraiser campaign ends before it starts", async () => {
-<<<<<<< HEAD
-        const softCap = ethers.utils.parseEther("1500");
-        const hardCap = ethers.utils.parseEther("15000");
-=======
->>>>>>> 56197e92
+        const softCap = ethers.utils.parseEther("1500");
+        const hardCap = ethers.utils.parseEther("15000");
+
         const milestoneStartDate = BigNumber.from(
           new Date("2022/10/01").getTime() / 1000
         );
@@ -294,28 +282,21 @@
             hardCap,
             campaignStartDate,
             campaignEndDate,
-<<<<<<< HEAD
-            0, // NON-UPGRADEABLE
+            0, // CLONE-PROXY
             [{
               startDate: milestoneStartDate,
               endDate: milestoneEndDate,
               intervalSeedPortion: percentToIpBigNumber(10),
               intervalStreamingPortion: percentToIpBigNumber(90)
            }]
-=======
-            0, // CLONE-PROXY
-            [{ startDate: milestoneStartDate, endDate: milestoneEndDate }]
->>>>>>> 56197e92
           )
         ).to.be.reverted;
       });
 
       it("[IPF][1.1.3] Reverts creation if milestone ends before it starts", async () => {
-<<<<<<< HEAD
-        const softCap = ethers.utils.parseEther("1500");
-        const hardCap = ethers.utils.parseEther("15000");
-=======
->>>>>>> 56197e92
+        const softCap = ethers.utils.parseEther("1500");
+        const hardCap = ethers.utils.parseEther("15000");
+
         // Milestone ends before it starts
         const milestoneStartDate = BigNumber.from(
           new Date("2022/09/10").getTime() / 1000
@@ -337,28 +318,21 @@
             hardCap,
             campaignStartDate,
             campaignEndDate,
-<<<<<<< HEAD
-            0, // NON-UPGRADEABLE
+            0, // CLONE-PROXY
             [{
               startDate: milestoneStartDate,
               endDate: milestoneEndDate,
               intervalSeedPortion: percentToIpBigNumber(10),
               intervalStreamingPortion: percentToIpBigNumber(90)
            }]
-=======
-            0, // CLONE-PROXY
-            [{ startDate: milestoneStartDate, endDate: milestoneEndDate }]
->>>>>>> 56197e92
           )
         ).to.be.reverted;
       });
 
       it("[IPF][1.1.4] Reverts creation if milestone is shorter than 30 days", async () => {
-<<<<<<< HEAD
-        const softCap = ethers.utils.parseEther("1500");
-        const hardCap = ethers.utils.parseEther("15000");
-=======
->>>>>>> 56197e92
+        const softCap = ethers.utils.parseEther("1500");
+        const hardCap = ethers.utils.parseEther("15000");
+
         const milestoneStartDate = BigNumber.from(
           new Date("2022/09/01").getTime() / 1000
         );
@@ -379,28 +353,21 @@
             hardCap,
             campaignStartDate,
             campaignEndDate,
-<<<<<<< HEAD
-            0, // NON-UPGRADEABLE
+            0, // CLONE-PROXY
             [{
               startDate: milestoneStartDate,
               endDate: milestoneEndDate,
               intervalSeedPortion: percentToIpBigNumber(10),
               intervalStreamingPortion: percentToIpBigNumber(90)
            }]
-=======
-            0, // CLONE-PROXY
-            [{ startDate: milestoneStartDate, endDate: milestoneEndDate }]
->>>>>>> 56197e92
           )
         ).to.be.reverted;
       });
 
       it("[IPF][1.1.5] Reverts creation if fundraiser period is longer than 90 days", async () => {
-<<<<<<< HEAD
-        const softCap = ethers.utils.parseEther("1500");
-        const hardCap = ethers.utils.parseEther("15000");
-=======
->>>>>>> 56197e92
+        const softCap = ethers.utils.parseEther("1500");
+        const hardCap = ethers.utils.parseEther("15000");
+
         const milestoneStartDate = BigNumber.from(
           new Date("2023/09/01").getTime() / 1000
         );
@@ -421,28 +388,21 @@
             hardCap,
             campaignStartDate,
             campaignEndDate,
-<<<<<<< HEAD
-            0, // NON-UPGRADEABLE
+            0, // CLONE-PROXY
             [{
               startDate: milestoneStartDate,
               endDate: milestoneEndDate,
               intervalSeedPortion: percentToIpBigNumber(10),
               intervalStreamingPortion: percentToIpBigNumber(90)
            }]
-=======
-            0, // CLONE-PROXY
-            [{ startDate: milestoneStartDate, endDate: milestoneEndDate }]
->>>>>>> 56197e92
           )
         ).to.be.reverted;
       });
 
       it("[IPF][1.1.6] Fundraiser interval cannot be retrospective", async () => {
-<<<<<<< HEAD
-        const softCap = ethers.utils.parseEther("1500");
-        const hardCap = ethers.utils.parseEther("15000");
-=======
->>>>>>> 56197e92
+        const softCap = ethers.utils.parseEther("1500");
+        const hardCap = ethers.utils.parseEther("15000");
+
         const milestoneStartDate = BigNumber.from(
           new Date("2022/09/01").getTime() / 1000
         );
@@ -469,18 +429,13 @@
             hardCap,
             campaignStartDate,
             campaignEndDate,
-<<<<<<< HEAD
-            0, // NON-UPGRADEABLE
+            0, // CLONE-PROXY
             [{
               startDate: milestoneStartDate,
               endDate: milestoneEndDate,
               intervalSeedPortion: percentToIpBigNumber(10),
               intervalStreamingPortion: percentToIpBigNumber(90)
            }]
-=======
-            0, // CLONE-PROXY
-            [{ startDate: milestoneStartDate, endDate: milestoneEndDate }]
->>>>>>> 56197e92
           )
         ).to.be.reverted;
       });
@@ -488,11 +443,9 @@
       it("[IPF][1.1.7] Milestone interval cannot be retrospective", async () => {
         // Note, it's implicitly enforced by the requirements
         // on fundraiser campaign dates, but this test is here to prevent accidental code changes
-<<<<<<< HEAD
-        const softCap = ethers.utils.parseEther("1500");
-        const hardCap = ethers.utils.parseEther("15000");
-=======
->>>>>>> 56197e92
+        const softCap = ethers.utils.parseEther("1500");
+        const hardCap = ethers.utils.parseEther("15000");
+
         const milestoneStartDate = BigNumber.from(
           new Date("2022/09/01").getTime() / 1000
         );
@@ -519,28 +472,21 @@
             hardCap,
             campaignStartDate,
             campaignEndDate,
-<<<<<<< HEAD
-            0, // NON-UPGRADEABLE
+            0, // CLONE-PROXY
             [{
               startDate: milestoneStartDate,
               endDate: milestoneEndDate,
               intervalSeedPortion: percentToIpBigNumber(10),
               intervalStreamingPortion: percentToIpBigNumber(90)
            }]
-=======
-            0, // CLONE-PROXY
-            [{ startDate: milestoneStartDate, endDate: milestoneEndDate }]
->>>>>>> 56197e92
           )
         ).to.be.reverted;
       });
 
       it("[IPF][1.1.8] Respects milestone count limit", async () => {
-<<<<<<< HEAD
-        const softCap = ethers.utils.parseEther("1500");
-        const hardCap = ethers.utils.parseEther("15000");
-=======
->>>>>>> 56197e92
+        const softCap = ethers.utils.parseEther("1500");
+        const hardCap = ethers.utils.parseEther("15000");
+
         const milestoneStartDate = BigNumber.from(
           new Date("2022/09/01").getTime() / 1000
         );
@@ -577,11 +523,9 @@
       });
 
       it("[IPF][1.1.9] Can create multiple milestones", async () => {
-<<<<<<< HEAD
-        const softCap = ethers.utils.parseEther("1500");
-        const hardCap = ethers.utils.parseEther("15000");
-=======
->>>>>>> 56197e92
+        const softCap = ethers.utils.parseEther("1500");
+        const hardCap = ethers.utils.parseEther("15000");
+
         const milestoneStartDate = BigNumber.from(
           new Date("2022/09/01").getTime() / 1000
         );
@@ -618,47 +562,6 @@
           );
       });
 
-<<<<<<< HEAD
-      
-=======
-      it("[IPF][1.1.10] Ensures minimal voting period and milestone spacing", async () => {
-        const milestoneStartDate = BigNumber.from(
-          new Date("2022/09/01").getTime() / 1000
-        );
-        // Campaign ends before it starts
-        const campaignStartDate = BigNumber.from(
-          new Date("2022/07/01").getTime() / 1000
-        );
-        const campaignEndDate = BigNumber.from(
-          new Date("2022/08/01").getTime() / 1000
-        );
-
-        // 30 days
-        const milestoneDuration = BigNumber.from(30 * 24 * 60 * 60);
-
-        const votingPeriod = BigNumber.from(
-          await investmentPoolFactory.VOTING_PERIOD()
-        );
-
-        const milestones = generateGaplessMilestones(
-          milestoneStartDate,
-          milestoneDuration,
-          votingPeriod.sub(1), // Make it one second less than minimal
-          2 // will be enough
-        );
-
-        await expect(
-          investmentPoolFactory.connect(creator).createInvestmentPool(
-            fUSDTx.address,
-            softCap,
-            campaignStartDate,
-            campaignEndDate,
-            0, // CLONE-PROXY
-            milestones
-          )
-        ).to.be.reverted;
-      });
->>>>>>> 56197e92
     });
   });
 });