// @ DPATRON 2022
// SPDX-License-Identifier: MIT

pragma solidity ^0.8.9;

import {ISuperfluid, ISuperToken, ISuperApp, ISuperAgreement, SuperAppDefinitions} from "@superfluid-finance/ethereum-contracts/contracts/interfaces/superfluid/ISuperfluid.sol";
import {IInitializableInvestmentPool} from "../interfaces/IInvestmentPool.sol";
import {IGelatoOps} from "../interfaces/IGelatoOps.sol";

import {InvestmentPoolFactory} from "../InvestmentPoolFactory.sol";
import {InvestmentPoolMock} from "./InvestmentPoolMock.sol";

contract InvestmentPoolFactoryMock is InvestmentPoolFactory {
    
    uint256 public timestamp = 0;

    // solhint-disable-next-line no-empty-blocks
<<<<<<< HEAD
    constructor(ISuperfluid _host, IGelatoOps _gelatoOps)
        InvestmentPoolFactory(_host, _gelatoOps)
    {}
=======
    constructor (ISuperfluid _host) InvestmentPoolFactory(_host) { }
>>>>>>> fa54ba92

    function setTimestamp(uint256 _timestamp) public {
        timestamp = _timestamp;
    }

    function _getNow() internal view virtual override returns (uint256) {
        // TODO: ISuperfluid host can provide time with .getNow(), investigate that
        // solhint-disable-next-line not-rely-on-time
        return timestamp == 0 ? block.timestamp : timestamp;
    }

    function _deployLogic()
        internal
        virtual
        override
        returns (IInitializableInvestmentPool pool)
    {
        InvestmentPoolMock p = new InvestmentPoolMock();
        p.setTimestamp(timestamp);
        return p;
    }
}<|MERGE_RESOLUTION|>--- conflicted
+++ resolved
@@ -15,13 +15,10 @@
     uint256 public timestamp = 0;
 
     // solhint-disable-next-line no-empty-blocks
-<<<<<<< HEAD
     constructor(ISuperfluid _host, IGelatoOps _gelatoOps)
         InvestmentPoolFactory(_host, _gelatoOps)
     {}
-=======
-    constructor (ISuperfluid _host) InvestmentPoolFactory(_host) { }
->>>>>>> fa54ba92
+
 
     function setTimestamp(uint256 _timestamp) public {
         timestamp = _timestamp;
