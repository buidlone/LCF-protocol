--- conflicted
+++ resolved
@@ -174,19 +174,15 @@
 
         uint totalPercentage = _milestones[0].intervalSeedPortion + _milestones[0].intervalStreamingPortion;
 
+        require(
+            _validateMilestoneInterval(_milestones[0]),
+            "[IPF]: invalid milestone interval"
+        );
         // Starting at index 1, since the first milestone has been checked already
         for (uint32 i = 1; i < _milestones.length; ++i) {
+
             require(
-<<<<<<< HEAD
-                _validateMilestoneInterval(_milestones[0]),
-                "[IPF]: invalid milestone interval"
-            );
-            require(
-                _milestones[i - 1].endDate ==
-=======
-                (_milestones[i - 1].endDate + VOTING_PERIOD) <=
->>>>>>> 56197e92
-                    _milestones[i].startDate,
+                _milestones[i - 1].endDate == _milestones[i].startDate,
                 "[IPF]: milestones be adjacent in time"
             );
             // TODO: Percentage limit validation for milestones
