--- conflicted
+++ resolved
@@ -41,33 +41,14 @@
 error InvestmentPoolFactory__FailedToSendEthToInvestmentPool();
 error InvestmentPoolFactory__SeedFundsAllocationGreaterThanTotal();
 error InvestmentPoolFactory__SeedFundsAllocationExceedsMax();
-<<<<<<< HEAD
 error InvestmentPoolFactory__SoftCapAndHardCapDifferenceIsTooLarge();
-=======
 error InvestmentPoolFactory__ThresholdPercentageIsGreaterThan100();
->>>>>>> 9628308f
 
 contract InvestmentPoolFactory is IInvestmentPoolFactory, Context, Ownable {
     // Assign all Clones library functions to addresses
     using Clones for address;
 
     uint32 internal constant MAX_MILESTONE_COUNT = 10;
-<<<<<<< HEAD
-    uint48 internal TERMINATION_WINDOW = 3 days;
-    uint48 internal AUTOMATED_TERMINATION_WINDOW = 1 hours;
-    uint256 internal constant PERCENTAGE_DIVIDER = 10 ** 6;
-    uint256 internal MILESTONE_MIN_DURATION = 30 days;
-    uint256 internal MILESTONE_MAX_DURATION = 90 days;
-    uint256 internal FUNDRAISER_MIN_DURATION = 30 days;
-    uint256 internal FUNDRAISER_MAX_DURATION = 90 days;
-    uint256 internal INVESTMENT_WITHDRAW_FEE = 1; // 1% out of 100%
-
-    /// * @notice Multiplier for soft cap - 1,9 | hard cap - 1.
-    /// * @dev Multiplier is firstly multiplied by 10 to avoid decimal places rounding in solidity
-    uint256 internal SOFT_CAP_MULTIPLIER = 19;
-    uint256 internal HARD_CAP_MULTIPLIER = 10;
-    uint256 internal SOFT_CAP_MAX_MULTIPLIER = 10;
-=======
     uint48 internal constant TERMINATION_WINDOW = 3 days;
     uint48 internal constant AUTOMATED_TERMINATION_WINDOW = 1 hours;
     uint256 internal constant PERCENTAGE_DIVIDER = 10 ** 6;
@@ -83,7 +64,7 @@
     /// * @dev Multiplier is firstly multiplied by 10 to avoid decimal places rounding in solidity
     uint256 internal constant SOFT_CAP_MULTIPLIER = 19;
     uint256 internal constant HARD_CAP_MULTIPLIER = 10;
->>>>>>> 9628308f
+    uint256 internal constant SOFT_CAP_MAX_MULTIPLIER = 10;
 
     /**
      * @notice Amount that will be used to cover transaction fee for gelato automation
@@ -104,9 +85,6 @@
     address internal governancePoolImplementation;
     IVotingToken internal votingToken;
 
-<<<<<<< HEAD
-    constructor(ISuperfluid _host, address payable _gelatoOps, address _implementationContract) {
-=======
     constructor(
         ISuperfluid _host,
         address payable _gelatoOps,
@@ -114,7 +92,6 @@
         address _gpImplementation,
         IVotingToken _votingToken
     ) {
->>>>>>> 9628308f
         if (address(_host) == address(0)) revert InvestmentPoolFactory__HostAddressIsZero();
         if (_gelatoOps == address(0)) revert InvestmentPoolFactory__GelatoOpsAddressIsZero();
         if (_ipImplementation == address(0) || _gpImplementation == address(0))
@@ -319,11 +296,6 @@
     }
 
     function _assertPoolInitArguments(
-        // solhint-disable-next-line no-unused-vars
-<<<<<<< HEAD
-        ISuperfluid /*_host*/,
-=======
->>>>>>> 9628308f
         ISuperToken _superToken,
         address _creator,
         uint8 _threshold,
@@ -422,11 +394,7 @@
 
     function _validateMilestoneInterval(
         IInvestmentPool.MilestoneInterval memory milestone
-<<<<<<< HEAD
-    ) internal view returns (bool) {
-=======
     ) internal pure returns (bool) {
->>>>>>> 9628308f
         return (milestone.endDate > milestone.startDate &&
             (milestone.endDate - milestone.startDate >= getMilestoneMinDuration()) &&
             (milestone.endDate - milestone.startDate <= getMilestoneMaxDuration()));
