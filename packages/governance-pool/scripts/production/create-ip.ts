import {ethers, network} from "hardhat";
import {availableTestnetChains, networkConfig} from "../../hardhat-helper-config";
import {BigNumber} from "ethers";
import {InvestmentPoolFactory} from "../../typechain-types";

let nativeSuperToken: string;
let investmentPoolFactory: InvestmentPoolFactory;
const percentageDivider: number = 10 ** 6;

const percentToIpBigNumber = (percent: number): number => {
    return (percentageDivider * percent) / 100;
};

async function main() {
    if (!availableTestnetChains.includes(network.name)) {
        console.log("Network is not available for deployment.");
        return;
    }
    console.log("-----Creating Investment Pool contract-----");

    const accounts = await ethers.getSigners();
    const deployer = accounts[0];
    const chainId = network.config.chainId as number;
    nativeSuperToken = networkConfig[chainId].nativeSuperToken;

    const softCap: BigNumber = ethers.utils.parseEther("1500");
    const hardCap: BigNumber = ethers.utils.parseEther("5000");
    const gelatoFeeAllocation: BigNumber = ethers.utils.parseEther("0.1");
    const campaignStartDate: number = Math.round(new Date().getTime() / 1000) + 10 * 60; // current time + 5 minutes
    const campaignEndDate: number = campaignStartDate + 60 * 60 * 24 * 30 * 2; // campaignStartDate + 2 months
    const milestone1StartDate: number = campaignEndDate; // = campaignStartDate
    const milestone1EndDate: number = milestone1StartDate + 60 * 60 * 24 * 30 * 2; // milestone1StartDate + 2 months
    const milestone2StartDate: number = milestone1EndDate; // = milestone1EndDate
    const milestone2EndDate: number = milestone2StartDate + 60 * 60 * 24 * 30 * 2; // milestone2StartDate + 2 months

    investmentPoolFactory = await ethers.getContractAt("InvestmentPoolFactory", "<address>");

<<<<<<< HEAD
    const creationTx = await investmentPoolFactory.connect(deployer).createProjectPools(
        wrappedEther,
=======
    const creationTx = await investmentPoolFactory.connect(deployer).createInvestmentPool(
        nativeSuperToken,
>>>>>>> aeb9217c
        softCap,
        hardCap,
        campaignStartDate,
        campaignEndDate,
        0, // CLONE-PROXY
        [
            {
                startDate: milestone1StartDate,
                endDate: milestone1EndDate,
                intervalSeedPortion: percentToIpBigNumber(5),
                intervalStreamingPortion: percentToIpBigNumber(70),
            },
            {
                startDate: milestone2StartDate,
                endDate: milestone2EndDate,
                intervalSeedPortion: percentToIpBigNumber(5),
                intervalStreamingPortion: percentToIpBigNumber(20),
            },
        ],
        {value: gelatoFeeAllocation}
    );

    const receipt = await creationTx.wait(1);
    const poolAddress = receipt.events?.find((e) => e.event === "Created")?.args?.ipContract;

    console.log("Created Investment Pool at address: ", poolAddress);
    console.log("---Timeline---");
    console.log("Fundraiser start date: ", new Date(campaignStartDate * 1000));
    console.log("Fundraiser end date: ", new Date(campaignEndDate * 1000));
    console.log("Milestone (id 0) start date: ", new Date(milestone1StartDate * 1000));
    console.log("Milestone (id 0) end date: ", new Date(milestone1EndDate * 1000));
    console.log("Milestone (id 1) start date: ", new Date(milestone2StartDate * 1000));
    console.log("Milestone (id 1) end date: ", new Date(milestone2EndDate * 1000));
}

main().catch((error) => {
    console.error(error);
    process.exitCode = 1;
});<|MERGE_RESOLUTION|>--- conflicted
+++ resolved
@@ -35,13 +35,8 @@
 
     investmentPoolFactory = await ethers.getContractAt("InvestmentPoolFactory", "<address>");
 
-<<<<<<< HEAD
-    const creationTx = await investmentPoolFactory.connect(deployer).createProjectPools(
-        wrappedEther,
-=======
     const creationTx = await investmentPoolFactory.connect(deployer).createInvestmentPool(
         nativeSuperToken,
->>>>>>> aeb9217c
         softCap,
         hardCap,
         campaignStartDate,
