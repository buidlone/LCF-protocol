import {SignerWithAddress} from "@nomiclabs/hardhat-ethers/signers";
import {ethers, network} from "hardhat";
import {assert, expect} from "chai";
import {
    VotingToken,
    GovernancePoolMock,
    InvestmentPoolMockForIntegration,
} from "../../typechain-types";
import {BigNumber} from "ethers";

let accounts: SignerWithAddress[];
let deployer: SignerWithAddress;
let investorA: SignerWithAddress;
let investorB: SignerWithAddress;
let investmentPoolFactoryAsUser: SignerWithAddress;
let foreignActor: SignerWithAddress;

let votingToken: VotingToken;
let governancePool: GovernancePoolMock;
let investmentPoolMock: InvestmentPoolMockForIntegration;

let votesWithdrawFee: BigNumber;
let fundraiserOngoingStateValue: BigNumber;
let anyMilestoneOngoingStateValue: BigNumber;
let milestonesOngoingBeforeLastStateValue: BigNumber;
let lastMilestoneOngoingStateValue: BigNumber;
let governancePoolRole: string;

const defineVotesWithdrawFee = async () => {
    votesWithdrawFee = await governancePool.getVotesWithdrawPercentageFee();
};

const defineStateValues = async () => {
    fundraiserOngoingStateValue = await governancePool.getFundraiserOngoingStateValue();
    anyMilestoneOngoingStateValue = await governancePool.getAnyMilestoneOngoingStateValue();
    milestonesOngoingBeforeLastStateValue =
        await governancePool.getMilestonesOngoingBeforeLastStateValue();
    lastMilestoneOngoingStateValue = await governancePool.getLastMilestoneOngoingStateValue();
};

const deployContracts = async () => {
    const votingTokensFactory = await ethers.getContractFactory("VotingToken", deployer);
    votingToken = await votingTokensFactory.deploy();
    await votingToken.deployed();

    // Governance Pool deployment
    const governancePoolFactory = await ethers.getContractFactory("GovernancePoolMock", deployer);
    governancePool = await governancePoolFactory.deploy();
    await governancePool.deployed();

    // Assign role to allow minting
    governancePoolRole = await votingToken.GOVERNANCE_POOL_ROLE();
    await votingToken.connect(deployer).grantRole(governancePoolRole, governancePool.address);

    // Deploy Fake governance pool mock which can mint tokens
    const investmentPoolMockDep = await ethers.getContractFactory(
        "InvestmentPoolMockForIntegration",
        deployer
    );
    investmentPoolMock = await investmentPoolMockDep.deploy(governancePool.address);
    await investmentPoolMock.deployed();

    // Initializer
    governancePool.initialize(votingToken.address, investmentPoolMock.address, 51, 1);
};

describe("Governance Pool", async () => {
    before(async () => {
        accounts = await ethers.getSigners();
        deployer = accounts[0];
        foreignActor = accounts[2];
        investorA = accounts[3];
        investorB = accounts[4];
        investmentPoolFactoryAsUser = accounts[5];

        // Deploy before defining contract variables
        await deployContracts();
        await defineVotesWithdrawFee();
        await defineStateValues();
    });

    describe("1. Governance pool creation", () => {
        describe("1.1 Public state", () => {
            it("[GP][1.1.1] Constructor should assign values to the storage variables", async () => {
                const VT = await governancePool.getVotingTokenAddress();
                const VPT = await governancePool.getVotesPercentageThreshold();
                const VWF = await governancePool.getVotesWithdrawPercentageFee();

                assert.equal(VT, votingToken.address);
                assert.equal(VPT, 51);
                assert.equal(VWF.toString(), "1");
            });

            it("[GP][1.1.2] Initial governance pool ether balance should be 0", async () => {
                const initialBalance = await governancePool.provider.getBalance(
                    governancePool.address
                );
                assert.equal(initialBalance.toString(), "0");
            });
        });
    });

    describe("2. Assigning the investment pool", () => {
        beforeEach(async () => {
            await deployContracts();
        });

        describe("2.1 Public state", () => {
            it("[GP][2.1.1] Investment pool shouldn't exist by default", async () => {
                // Governance Pool deployment
                const governancePoolFactory = await ethers.getContractFactory(
                    "GovernancePoolMock",
                    deployer
                );
                governancePool = await governancePoolFactory.deploy();
                await governancePool.deployed();

                const ipAddress = await governancePool.getInvestmentPool();
                assert.equal(ipAddress, ethers.constants.AddressZero);
            });

            it("[GP][2.1.2] Investment pool should be assigned after initialization", async () => {
                const ipAddress = await governancePool.getInvestmentPool();
                assert.equal(ipAddress, investmentPoolMock.address);
            });
        });

        describe("2.2 Interactions", () => {
            it("[GP][2.2.1] Only non assigned investment pools should be able to get access for minting", async () => {
                await expect(
                    governancePool.initialize(
                        votingToken.address,
                        investmentPoolFactoryAsUser.address,
                        51,
                        1
                    )
                ).to.be.revertedWith("Initializable: contract is already initialized");
            });
        });
    });

    describe("3. Helper functions", () => {
        beforeEach(async () => {
            await deployContracts();
        });

        describe("3.1 Public state", () => {
            it("[GP][3.1.1] Initial tokens supply should be 0", async () => {
                const totalSupply = await governancePool.getVotingTokensSupply();
                assert.equal(totalSupply.toString(), "0");
            });

            it("[GP][3.1.2] Initial investor token balance should be 0", async () => {
                const initialBalance = await governancePool.getVotingTokenBalance(
                    investorA.address
                );
                assert.equal(initialBalance.toString(), "0");
            });

            it("[GP][3.1.3] Initial governance pool token balance should be 0", async () => {
                const initialBalance = await governancePool.getVotingTokenBalance(
                    governancePool.address
                );
                assert.equal(initialBalance.toString(), "0");
            });
        });

        describe("3.2 Interactions", () => {
            it("[GP][3.2.1] Should get the correct id from given address", async () => {
                const investmentPoolId = await governancePool.getInvestmentPoolId();
                const expectedId = ethers.BigNumber.from(investmentPoolMock.address);

                assert.equal(investmentPoolId.toString(), expectedId.toString());
            });

            describe("function -> getActiveVotingTokensBalance()", () => {
                it("[GP][3.2.2] Should return 0 amount as active votes if no investments were made", async () => {
                    const activeTokensForVoting =
                        await governancePool.getActiveVotingTokensBalance(0, investorA.address);

                    assert.equal(activeTokensForVoting.toString(), "0");
                });

                it("[GP][3.2.3] Should return value straight from mapping if milestone id is 0", async () => {
                    const tokensToMint: BigNumber = ethers.utils.parseEther("1");

                    await investmentPoolMock.setProjectState(anyMilestoneOngoingStateValue);
                    await investmentPoolMock.mintVotingTokens(0, investorA.address, tokensToMint);

                    const activeTokensForVoting =
                        await governancePool.getActiveVotingTokensBalance(0, investorA.address);

                    assert.equal(activeTokensForVoting.toString(), tokensToMint.toString());
                });

                it("[GP][3.2.4] Should return value straight from mapping if value in memActiveTokens is not 0", async () => {
                    const tokensToMint: BigNumber = ethers.utils.parseEther("1");

                    await investmentPoolMock.setProjectState(anyMilestoneOngoingStateValue);
                    await investmentPoolMock.mintVotingTokens(1, investorA.address, tokensToMint);

                    const activeTokensForVoting =
                        await governancePool.getActiveVotingTokensBalance(1, investorA.address);

                    assert.equal(activeTokensForVoting.toString(), tokensToMint.toString());
                });

                it("[GP][3.2.5] Should return value from last milestone in which investor invested if no mints were made after the current milestone", async () => {
                    const tokensToMint: BigNumber = ethers.utils.parseEther("1");

                    await investmentPoolMock.setProjectState(fundraiserOngoingStateValue);
                    await investmentPoolMock.mintVotingTokens(0, investorA.address, tokensToMint);

                    const activeTokensForVoting =
                        await governancePool.getActiveVotingTokensBalance(2, investorA.address);

                    assert.equal(activeTokensForVoting.toString(), tokensToMint.toString());
                });

                it("[GP][3.2.6] Should return 0 if no investments (mints) were made before the provided milestone", async () => {
                    const tokensToMint: BigNumber = ethers.utils.parseEther("1");

                    await investmentPoolMock.setProjectState(anyMilestoneOngoingStateValue);
                    await investmentPoolMock.mintVotingTokens(2, investorA.address, tokensToMint);

                    const activeTokensForVoting =
                        await governancePool.getActiveVotingTokensBalance(1, investorA.address);

                    assert.equal(activeTokensForVoting.toString(), "0");
                });

                it("[GP][3.2.7] Should return 0 if all voting tokens were transfered or locked", async () => {
                    const tokensToMintA: BigNumber = ethers.utils.parseEther("1");

                    await investmentPoolMock.setProjectState(anyMilestoneOngoingStateValue);
                    await investmentPoolMock.mintVotingTokens(0, investorA.address, tokensToMintA);
                    await investmentPoolMock.increaseMilestone();

                    await votingToken
                        .connect(investorA)
                        .setApprovalForAll(governancePool.address, true);
                    await governancePool
                        .connect(investorA)
                        .transferVotes(investorB.address, tokensToMintA);

                    const activeTokensForVoting =
                        await governancePool.getActiveVotingTokensBalance(2, investorA.address);

                    assert.equal(activeTokensForVoting.toString(), "0");
                });

                it("[GP][3.2.8] Should return value from previous milestone if investments were made only before and after the provided milestone", async () => {
                    const tokensToMintA: BigNumber = ethers.utils.parseEther("1");
                    const tokensToMintB: BigNumber = ethers.utils.parseEther("2");

                    await investmentPoolMock.setProjectState(anyMilestoneOngoingStateValue);
                    await investmentPoolMock.mintVotingTokens(0, investorA.address, tokensToMintA);
                    await investmentPoolMock.mintVotingTokens(2, investorA.address, tokensToMintB);

                    const activeTokensForVoting =
                        await governancePool.getActiveVotingTokensBalance(1, investorA.address);

                    assert.equal(activeTokensForVoting.toString(), tokensToMintA.toString());
                });
            });
        });
    });

    describe("4. Voting tokens minting", () => {
        beforeEach(async () => {
            await deployContracts();
        });

        describe("4.1 Public state", () => {
            it("[GP][4.1.1] Should update tokens supply", async () => {
                const tokensToMintA: BigNumber = ethers.utils.parseEther("1");
                const tokensToMintB: BigNumber = ethers.utils.parseEther("2");

                await investmentPoolMock.setProjectState(anyMilestoneOngoingStateValue);
                await investmentPoolMock.mintVotingTokens(0, investorA.address, tokensToMintA);
                await investmentPoolMock.mintVotingTokens(0, investorB.address, tokensToMintB);

                const totalSupply = await governancePool.getVotingTokensSupply();

                const expectedTotalSupply = tokensToMintA.add(tokensToMintB);
                assert.equal(totalSupply.toString(), expectedTotalSupply.toString());
            });

            it("[GP][4.1.2] Should update investors balances", async () => {
                const tokensToMint: BigNumber = ethers.utils.parseEther("1");

                const priorInvestorBalance = await governancePool.getVotingTokenBalance(
                    investorA.address
                );
                await investmentPoolMock.setProjectState(anyMilestoneOngoingStateValue);
                await investmentPoolMock.mintVotingTokens(0, investorA.address, tokensToMint);

                const investorBalance = await governancePool.getVotingTokenBalance(
                    investorA.address
                );

                assert.equal(
                    investorBalance.toString(),
                    priorInvestorBalance.add(tokensToMint).toString()
                );
            });

            it("[GP][4.1.3] Should not update governance pool balances", async () => {
                const tokensToMint: BigNumber = ethers.utils.parseEther("1");

                await investmentPoolMock.setProjectState(anyMilestoneOngoingStateValue);
                await investmentPoolMock.mintVotingTokens(0, investorA.address, tokensToMint);

                const governancePoolBalance = await governancePool.getVotingTokenBalance(
                    governancePool.address
                );

                assert.equal(governancePoolBalance.toString(), "0");
            });

            it("[GP][4.1.4] Should update memActiveTokens on first mint", async () => {
                const tokensToMint: BigNumber = ethers.utils.parseEther("1");

                await investmentPoolMock.setProjectState(anyMilestoneOngoingStateValue);
                await investmentPoolMock.mintVotingTokens(0, investorA.address, tokensToMint);

                const activeTokens = await governancePool.getMemActiveTokens(investorA.address, 0);

                assert.equal(activeTokens.toString(), tokensToMint.toString());
            });

            it("[GP][4.1.5] Should update milestonesIdsInWhichBalanceChanged on first mint", async () => {
                const tokensToMint: BigNumber = ethers.utils.parseEther("1");

                await investmentPoolMock.setProjectState(anyMilestoneOngoingStateValue);
                await investmentPoolMock.mintVotingTokens(0, investorA.address, tokensToMint);

                const firstMilestoneId =
                    await governancePool.getMilestonesIdsInWhichBalanceChanged(investorA.address);
                assert.equal(firstMilestoneId[0].toString(), "0");
            });

            it("[GP][4.1.6] Should update memActiveTokens on second and other mints", async () => {
                const tokensToMintA: BigNumber = ethers.utils.parseEther("1");
                const tokensToMintB: BigNumber = ethers.utils.parseEther("2");

                await investmentPoolMock.setProjectState(anyMilestoneOngoingStateValue);
                await investmentPoolMock.mintVotingTokens(0, investorA.address, tokensToMintA);
                // Skip milestone 1 to see if contract gets value correctly
                await investmentPoolMock.mintVotingTokens(2, investorA.address, tokensToMintB);

                const activeTokens = await governancePool.getMemActiveTokens(investorA.address, 2);

                assert.equal(activeTokens.toString(), tokensToMintA.add(tokensToMintB).toString());
            });

            it("[GP][4.1.7] Should update milestonesIdsInWhichBalanceChanged on second and other mints", async () => {
                const tokensToMintA: BigNumber = ethers.utils.parseEther("1");
                const tokensToMintB: BigNumber = ethers.utils.parseEther("2");

                await investmentPoolMock.setProjectState(anyMilestoneOngoingStateValue);
                await investmentPoolMock.mintVotingTokens(0, investorA.address, tokensToMintA);
                // Skip milestone 1 to see if contract gets value correctly
                await investmentPoolMock.mintVotingTokens(2, investorA.address, tokensToMintB);

                const secondMilestoneId =
                    await governancePool.getMilestonesIdsInWhichBalanceChanged(investorA.address);

                assert.equal(secondMilestoneId[1].toString(), "2");
            });

            it("[GP][4.1.8] Should not update milestonesIdsInWhichBalanceChanged if milestone has already been pushed", async () => {
                const tokensToMintA: BigNumber = ethers.utils.parseEther("1");
                const tokensToMintB: BigNumber = ethers.utils.parseEther("2");

                await investmentPoolMock.setProjectState(anyMilestoneOngoingStateValue);
                await investmentPoolMock.mintVotingTokens(0, investorA.address, tokensToMintA);
                // Skip milestone 1 to see if contract gets value correctly
                await investmentPoolMock.mintVotingTokens(2, investorA.address, tokensToMintB);
                await investmentPoolMock.mintVotingTokens(2, investorA.address, tokensToMintB);

                const list = await governancePool.getMilestonesIdsInWhichBalanceChanged(
                    investorA.address
                );

                assert.equal(list.length, 2);
            });
        });

        describe("4.2 Interactions", () => {
            it("[GP][4.2.1] Investment pools, which exists should be able to mint tokens", async () => {
                const tokensToMint = ethers.utils.parseEther("1");

                await investmentPoolMock.setProjectState(anyMilestoneOngoingStateValue);
                await expect(
                    investmentPoolMock.mintVotingTokens(0, investorA.address, tokensToMint)
                ).to.emit(votingToken, "TransferSingle");
            });

            it("[GP][4.2.3] Investment pools, which doesn't exist shouldn't be able to mint tokens", async () => {
                const tokensToMint = ethers.utils.parseEther("1");
                await expect(
                    governancePool
                        .connect(investorA)
                        .mintVotingTokens(0, investorA.address, tokensToMint)
                ).to.be.revertedWithCustomError(
                    governancePool,
                    "GovernancePool__NotInvestmentPool"
                );
            });

            it("[GP][4.2.4] Investor should not be able to mint tokens", async () => {
                const tokensToMint = ethers.utils.parseEther("1");

                await expect(
                    governancePool
                        .connect(investorA)
                        .mintVotingTokens(0, investorA.address, tokensToMint)
                ).to.be.revertedWithCustomError(
                    governancePool,
                    "GovernancePool__NotInvestmentPool"
                );
            });

            it("[GP][4.2.5] Should revert if minting 0 tokens", async () => {
                await investmentPoolMock.setProjectState(anyMilestoneOngoingStateValue);
                await expect(
                    investmentPoolMock.mintVotingTokens(0, investorA.address, 0)
                ).to.be.revertedWithCustomError(governancePool, "GovernancePool__AmountIsZero");
            });

            it("[GP][4.2.6] Should be able to mint 1mln tokens in one mint", async () => {
                const tokensToMint = ethers.utils.parseEther("1000000");

                await investmentPoolMock.setProjectState(anyMilestoneOngoingStateValue);
                await investmentPoolMock.mintVotingTokens(0, investorA.address, tokensToMint);

                const totalSupply = await governancePool.getVotingTokensSupply();
                assert.equal(tokensToMint.toString(), totalSupply.toString());
            });

            it("[GP][4.2.7] Should be able to mint 1mln tokens in 2 mints", async () => {
                const tokensToMint = ethers.utils.parseEther("500000");

                await investmentPoolMock.setProjectState(anyMilestoneOngoingStateValue);
                await investmentPoolMock.mintVotingTokens(0, investorA.address, tokensToMint);
                await investmentPoolMock.mintVotingTokens(0, investorB.address, tokensToMint);

                const totalSupply = await governancePool.getVotingTokensSupply();

                const expectedTotalSupply = tokensToMint.mul(2);
                assert.equal(expectedTotalSupply.toString(), totalSupply.toString());
            });

            it("[GP][4.2.8] Should be able to mint tokens if IP fundraiser is ongoing", async () => {
                const tokensToMint = ethers.utils.parseEther("10");

                await investmentPoolMock.setProjectState(fundraiserOngoingStateValue);
                await expect(
                    investmentPoolMock.mintVotingTokens(0, investorA.address, tokensToMint)
                ).not.to.be.reverted;
            });

            it("[GP][4.2.9] Should be able to mint tokens if IP milestone before last is ongoing", async () => {
                const tokensToMint = ethers.utils.parseEther("10");

                await investmentPoolMock.setProjectState(milestonesOngoingBeforeLastStateValue);
                await expect(
                    investmentPoolMock.mintVotingTokens(0, investorA.address, tokensToMint)
                ).not.to.be.reverted;
            });

            it("[GP][4.2.10] Shouldn't be able to mint tokens if last milestone is ongoing", async () => {
                const tokensToMint = ethers.utils.parseEther("10");

                await investmentPoolMock.setProjectState(lastMilestoneOngoingStateValue);
                await expect(
                    investmentPoolMock.mintVotingTokens(0, investorA.address, tokensToMint)
                )
                    .to.be.revertedWithCustomError(
                        governancePool,
                        "GovernancePool__InvestmentPoolStateNotAllowed"
                    )
                    .withArgs(lastMilestoneOngoingStateValue);
            });
        });
    });

    describe("5. Calculating percentage for votes against", () => {
        beforeEach(async () => {
            await deployContracts();
        });

        describe("5.1 Interactions", () => {
            it("[GP][5.1.1] Initial calculation with zeros should revert", async () => {
                const tokensToMint = ethers.utils.parseEther("0");

                await expect(
                    governancePool.votesAgainstPercentageCount(tokensToMint)
                ).to.be.revertedWithCustomError(
                    governancePool,
                    "GovernancePool__TotalSupplyIsZero"
                );
            });

            it("[GP][5.1.2] Should revert if amount for votes against are higher than total supply", async () => {
                const tokensToMint = ethers.utils.parseEther("1");
                const votesAgainst = ethers.utils.parseEther("1.5");

                await investmentPoolMock.setProjectState(anyMilestoneOngoingStateValue);
                await investmentPoolMock.mintVotingTokens(0, investorA.address, tokensToMint);

                const totalSupply = await governancePool.getVotingTokensSupply();

                await expect(governancePool.votesAgainstPercentageCount(votesAgainst))
                    .to.be.revertedWithCustomError(
                        governancePool,
                        "GovernancePool__TotalSupplyIsSmallerThanVotesAgainst"
                    )
                    .withArgs(totalSupply, votesAgainst);
            });

            it("[GP][5.1.3] Should correctly calculate the percentage", async () => {
                const tokensToMint = ethers.utils.parseEther("1");
                const votesAgainstA = ethers.utils.parseEther("0.44444");
                const votesAgainstB = ethers.utils.parseEther("0.70999");

                await investmentPoolMock.setProjectState(anyMilestoneOngoingStateValue);
                await investmentPoolMock.mintVotingTokens(0, investorA.address, tokensToMint);

                const percentageA = await governancePool.votesAgainstPercentageCount(
                    votesAgainstA
                );
                const percentageB = await governancePool.votesAgainstPercentageCount(
                    votesAgainstB
                );

                assert.equal(percentageA, 44);
                assert.equal(percentageB, 70);
            });
        });
    });

    describe("6. Threshold checking", () => {
        beforeEach(async () => {
            await deployContracts();
        });

        describe("6.1 Interactions", () => {
            it("[GP][6.1.1] Should reach a threshold", async () => {
                const tokensToMint: BigNumber = ethers.utils.parseEther("2");

                await investmentPoolMock.setProjectState(anyMilestoneOngoingStateValue);
                await investmentPoolMock.mintVotingTokens(0, investorA.address, tokensToMint);

                const thresholdAmount = ethers.utils.parseEther("1.1");

                const thresholdReached = await governancePool.willInvestorReachThreshold(
                    thresholdAmount
                );
                assert.isTrue(thresholdReached);
            });

            it("[GP][6.1.2] Should not reach a threshold", async () => {
                const tokensToMint: BigNumber = ethers.utils.parseEther("2");

                await investmentPoolMock.setProjectState(anyMilestoneOngoingStateValue);
                await investmentPoolMock.mintVotingTokens(0, investorA.address, tokensToMint);

                const notThresholdAmount = ethers.utils.parseEther("1");

                const thresholdReached = await governancePool.willInvestorReachThreshold(
                    notThresholdAmount
                );

                assert.isFalse(thresholdReached);
            });
        });
    });

    describe("7. Burning votes on unpledge", () => {
        beforeEach(async () => {
            await deployContracts();
        });

        describe("7.1 Interactions", () => {
            it("[GP][7.1.1] Foreign actor shouldn't be able to burn voting tokens", async () => {
                await expect(
                    governancePool.connect(foreignActor).burnVotes(0, investorB.address)
                ).to.be.revertedWithCustomError(
                    governancePool,
                    "GovernancePool__NotInvestmentPool"
                );
            });

            it("[GP][7.1.2] Investment pool should be able to burn voting tokens", async () => {
                const tokensToMint: BigNumber = ethers.utils.parseEther("10");

                await investmentPoolMock.setProjectState(anyMilestoneOngoingStateValue);
                await investmentPoolMock.mintVotingTokens(0, investorA.address, tokensToMint);

                await votingToken
                    .connect(investorA)
                    .setApprovalForAll(governancePool.address, true);
                await expect(investmentPoolMock.burnVotes(0, investorA.address)).not.to.be
                    .reverted;
            });

            it("[GP][7.1.3] Shouldn't be able to burn 0 amount", async () => {
                await investmentPoolMock.setProjectState(anyMilestoneOngoingStateValue);
                await expect(
                    investmentPoolMock.burnVotes(0, investorA.address)
                ).to.be.revertedWithCustomError(
                    governancePool,
                    "GovernancePool__NoVotingTokensMintedDuringCurrentMilestone"
                );
            });

            it("[GP][7.1.5] Should update tokensMinted mapping", async () => {
                const tokensToMint: BigNumber = ethers.utils.parseEther("10");

                await investmentPoolMock.setProjectState(anyMilestoneOngoingStateValue);
                await investmentPoolMock.mintVotingTokens(0, investorA.address, tokensToMint);

                const priorTokensMintedAmount = await governancePool.getTokensMinted(
                    investorA.address,
                    0
                );

                await votingToken
                    .connect(investorA)
                    .setApprovalForAll(governancePool.address, true);
                await investmentPoolMock.burnVotes(0, investorA.address);

                const tokensMintedAmount = await governancePool.getTokensMinted(
                    investorA.address,
                    0
                );

                assert.equal(
                    tokensMintedAmount.toString(),
                    priorTokensMintedAmount.sub(tokensToMint).toString()
                );
                assert.equal(tokensMintedAmount.toString(), "0");
            });

            it("[GP][7.1.6] Should update milestonesIdsInWhichBalanceChanged mapping", async () => {
                const tokensToMint: BigNumber = ethers.utils.parseEther("10");

                await investmentPoolMock.setProjectState(anyMilestoneOngoingStateValue);
                await investmentPoolMock.mintVotingTokens(0, investorA.address, tokensToMint);
                await investmentPoolMock.mintVotingTokens(1, investorA.address, tokensToMint);

                const initialMilestonesIds =
                    await governancePool.getMilestonesIdsInWhichBalanceChanged(investorA.address);

                await votingToken
                    .connect(investorA)
                    .setApprovalForAll(governancePool.address, true);
                await investmentPoolMock.burnVotes(1, investorA.address);

                const milestonesIdsAfterBurn =
                    await governancePool.getMilestonesIdsInWhichBalanceChanged(investorA.address);

                assert.deepEqual(initialMilestonesIds, [BigNumber.from(0), BigNumber.from(1)]);
                assert.deepEqual(milestonesIdsAfterBurn, [BigNumber.from(0)]);
            });

            it("[GP][7.1.7] Should update memActiveTokens mapping", async () => {
                const tokensToMint: BigNumber = ethers.utils.parseEther("10");

                await investmentPoolMock.setProjectState(anyMilestoneOngoingStateValue);
                await investmentPoolMock.mintVotingTokens(0, investorA.address, tokensToMint);

                await votingToken
                    .connect(investorA)
                    .setApprovalForAll(governancePool.address, true);

                const priorActiveTokensBalance = await governancePool.getMemActiveTokens(
                    investorA.address,
                    0
                );
                await investmentPoolMock.burnVotes(0, investorA.address);

                const activeTokensBalance = await governancePool.getMemActiveTokens(
                    investorA.address,
                    0
                );

                assert.equal(
                    activeTokensBalance.toString(),
                    priorActiveTokensBalance.sub(tokensToMint).toString()
                );
                assert.equal(activeTokensBalance.toString(), "0");
            });

            it("[GP][7.1.8] Should update tokens balance for investor", async () => {
                const tokensToMint: BigNumber = ethers.utils.parseEther("10");

                await investmentPoolMock.setProjectState(anyMilestoneOngoingStateValue);
                await investmentPoolMock.mintVotingTokens(0, investorA.address, tokensToMint);

                await votingToken
                    .connect(investorA)
                    .setApprovalForAll(governancePool.address, true);
                await investmentPoolMock.burnVotes(0, investorA.address);

                const tokensBalance = await governancePool.getVotingTokenBalance(
                    investorA.address
                );

                assert.equal(tokensBalance.toString(), "0");
            });

            it("[GP][7.1.9] Should update voting token total supply", async () => {
                const tokensToMint: BigNumber = ethers.utils.parseEther("10");

                await investmentPoolMock.setProjectState(anyMilestoneOngoingStateValue);
                await investmentPoolMock.mintVotingTokens(0, investorA.address, tokensToMint);
                await investmentPoolMock.mintVotingTokens(0, investorB.address, tokensToMint);

                await votingToken
                    .connect(investorA)
                    .setApprovalForAll(governancePool.address, true);
                await investmentPoolMock.burnVotes(0, investorA.address);

<<<<<<< HEAD
                const totalSupply = await governancePool.getVotingTokensSupply();
=======
                const totalSupply = await governancePool.getVotingTokensSupply(
                    investmentPoolMock.address
                );
>>>>>>> aeb9217c

                assert.equal(totalSupply.toString(), tokensToMint.toString());
            });

            it("[GP][7.1.10] Shouldn't be able to burn voting tokens if not approved", async () => {
                const tokensToMint: BigNumber = ethers.utils.parseEther("10");

                await investmentPoolMock.setProjectState(anyMilestoneOngoingStateValue);
                await investmentPoolMock.mintVotingTokens(0, investorA.address, tokensToMint);

                await expect(
                    investmentPoolMock.burnVotes(0, investorA.address)
                ).to.be.revertedWith("ERC1155: caller is not token owner nor approved");
            });

            it("[GP][7.1.11] Should be able to burn tokens if milestone is ongoing", async () => {
                const tokensToMint: BigNumber = ethers.utils.parseEther("10");

                await investmentPoolMock.setProjectState(anyMilestoneOngoingStateValue);
                await investmentPoolMock.mintVotingTokens(0, investorA.address, tokensToMint);

                await votingToken
                    .connect(investorA)
                    .setApprovalForAll(governancePool.address, true);
                await expect(investmentPoolMock.burnVotes(0, investorA.address)).not.to.be
                    .reverted;
            });

            it("[GP][7.1.12] Should be able to burn tokens if fundraiser is ongoing", async () => {
                const tokensToMint: BigNumber = ethers.utils.parseEther("10");

                await investmentPoolMock.setProjectState(fundraiserOngoingStateValue);
                await investmentPoolMock.mintVotingTokens(0, investorA.address, tokensToMint);

                await votingToken
                    .connect(investorA)
                    .setApprovalForAll(governancePool.address, true);
                await expect(investmentPoolMock.burnVotes(0, investorA.address)).not.to.be
                    .reverted;
            });

            it("[GP][7.1.13] Shouldn't be able to burn tokens if fundraiser and milestones isn't ongoing", async () => {
                const tokensToMint: BigNumber = ethers.utils.parseEther("10");

                await investmentPoolMock.setProjectState(fundraiserOngoingStateValue);
                await investmentPoolMock.mintVotingTokens(0, investorA.address, tokensToMint);
                await investmentPoolMock.setProjectState(0);

                await votingToken
                    .connect(investorA)
                    .setApprovalForAll(governancePool.address, true);
                await expect(investmentPoolMock.burnVotes(0, investorA.address))
                    .to.be.revertedWithCustomError(
                        governancePool,
                        "GovernancePool__InvestmentPoolStateNotAllowed"
                    )
                    .withArgs(0);
            });
        });
    });

    describe("8. Voting process", () => {
        beforeEach(async () => {
            await deployContracts();
        });

        describe("8.1 Public state", () => {
            it("[GP][8.1.1] Should update votes amount for investor", async () => {
                const tokensToMint: BigNumber = ethers.utils.parseEther("1");
                const votesAgainst = ethers.utils.parseEther("0.4");

                await investmentPoolMock.setProjectState(anyMilestoneOngoingStateValue);
                await investmentPoolMock.mintVotingTokens(0, investorA.address, tokensToMint);

                // Approve the governance pool contract to spend investor's tokens
                await votingToken
                    .connect(investorA)
                    .setApprovalForAll(governancePool.address, true);

                await governancePool.connect(investorA).voteAgainst(votesAgainst);

                const votesAmount = await governancePool.getVotesAmount(investorA.address);

                assert.equal(votesAgainst.toString(), votesAmount.toString());
            });

            it("[GP][8.1.2] Should update total votes amount for investment pool", async () => {
                const tokensToMintA: BigNumber = ethers.utils.parseEther("1");
                const tokensToMintB: BigNumber = ethers.utils.parseEther("2");
                const votesAgainst = ethers.utils.parseEther("0.4");

                await investmentPoolMock.setProjectState(anyMilestoneOngoingStateValue);
                await investmentPoolMock.mintVotingTokens(0, investorA.address, tokensToMintA);
                await investmentPoolMock.mintVotingTokens(0, investorB.address, tokensToMintB);

                // Approve the governance pool contract to spend investor's tokens
                await votingToken
                    .connect(investorA)
                    .setApprovalForAll(governancePool.address, true);
                await votingToken
                    .connect(investorB)
                    .setApprovalForAll(governancePool.address, true);

                await governancePool.connect(investorA).voteAgainst(votesAgainst);
                await governancePool.connect(investorB).voteAgainst(votesAgainst);

                const totalVotesAmount = await governancePool.getTotalVotesAmount();

                assert.equal(totalVotesAmount.toString(), votesAgainst.mul(2).toString());
            });

            it("[GP][8.1.3] Should emit finish even if threshold was reached", async () => {
                const tokensToMint: BigNumber = ethers.utils.parseEther("1");
                const votesAgainst = ethers.utils.parseEther("0.6");

                await investmentPoolMock.setProjectState(anyMilestoneOngoingStateValue);
                await investmentPoolMock.mintVotingTokens(0, investorA.address, tokensToMint);

                // Approve the governance pool contract to spend investor's tokens
                await votingToken
                    .connect(investorA)
                    .setApprovalForAll(governancePool.address, true);

                await expect(governancePool.connect(investorA).voteAgainst(votesAgainst))
                    .to.emit(governancePool, "FinishVoting")
                    .withArgs()
                    .to.emit(governancePool, "VoteAgainstProject")
                    .withArgs(investorA.address, votesAgainst);
            });

            it("[GP][8.1.4] Shouldn't emit finish event if threshold was not reached", async () => {
                const tokensToMint: BigNumber = ethers.utils.parseEther("1");
                const votesAgainst = ethers.utils.parseEther("0.4");

                await investmentPoolMock.setProjectState(anyMilestoneOngoingStateValue);
                await investmentPoolMock.mintVotingTokens(0, investorA.address, tokensToMint);

                // Approve the governance pool contract to spend investor's tokens
                await votingToken
                    .connect(investorA)
                    .setApprovalForAll(governancePool.address, true);

                await expect(governancePool.connect(investorA).voteAgainst(votesAgainst))
                    .to.emit(governancePool, "VoteAgainstProject")
                    .withArgs(investorA.address, votesAgainst);
            });
        });

        describe("8.2 Interactions", () => {
            it("[GP][8.2.1] Should be able to vote for investment pool with active voting tokens", async () => {
                const tokensToMint = ethers.utils.parseEther("1");
                const votesAgainst = ethers.utils.parseEther("0.4");

                await investmentPoolMock.setProjectState(anyMilestoneOngoingStateValue);
                await investmentPoolMock.mintVotingTokens(0, investorA.address, tokensToMint);

                // Approve the governance pool contract to spend investor's tokens
                await votingToken
                    .connect(investorA)
                    .setApprovalForAll(governancePool.address, true);

                await expect(governancePool.connect(investorA).voteAgainst(votesAgainst)).not.to.be
                    .reverted;
            });

            it("[GP][8.2.3] Shouldn't be able to vote for investment pool, which doesn't exist", async () => {
                const votesAgainst = ethers.utils.parseEther("1");

                // Governance Pool deployment
                const governancePoolFactory = await ethers.getContractFactory(
                    "GovernancePoolMock",
                    deployer
                );
                governancePool = await governancePoolFactory.deploy();
                await governancePool.deployed();

                await expect(
                    governancePool.connect(investorA).voteAgainst(votesAgainst)
                ).to.be.revertedWithCustomError(
                    governancePool,
                    "GovernancePool__InvestmentPoolDoesNotExist"
                );
            });

            it("[GP][8.2.4] Voting with 0 amount should revert", async () => {
                await expect(
                    governancePool.connect(investorA).voteAgainst(0)
                ).to.be.revertedWithCustomError(governancePool, "GovernancePool__AmountIsZero");
            });

            it("[GP][8.2.5] Should revert if investor does not have any voting tokens", async () => {
                const votesAgainst = ethers.utils.parseEther("1");

                await investmentPoolMock.setProjectState(anyMilestoneOngoingStateValue);

                await expect(
                    governancePool.connect(investorA).voteAgainst(votesAgainst)
                ).to.be.revertedWithCustomError(
                    governancePool,
                    "GovernancePool__NoActiveVotingTokensOwned"
                );
            });

            it("[GP][8.2.6] Should not be able to vote with more tokens than investor has", async () => {
                const tokensToMint = ethers.utils.parseEther("1");
                const votesAgainst = ethers.utils.parseEther("1.5");

                await investmentPoolMock.setProjectState(anyMilestoneOngoingStateValue);
                await investmentPoolMock.mintVotingTokens(0, investorA.address, tokensToMint);

                // Approve the governance pool contract to spend investor's tokens
                await votingToken
                    .connect(investorA)
                    .setApprovalForAll(governancePool.address, true);

                const tokenBalance = await governancePool.getVotingTokenBalance(investorA.address);

                await expect(governancePool.connect(investorA).voteAgainst(votesAgainst))
                    .to.be.revertedWithCustomError(
                        governancePool,
                        "GovernancePool__AmountIsGreaterThanVotingTokensBalance"
                    )
                    .withArgs(votesAgainst, tokenBalance);
            });

            it("[GP][8.2.7] Should transfer voting tokens from investor to governance pool", async () => {
                const tokensToMint = ethers.utils.parseEther("1");
                const votesAgainst = ethers.utils.parseEther("0.4");

                await investmentPoolMock.setProjectState(anyMilestoneOngoingStateValue);
                await investmentPoolMock.mintVotingTokens(0, investorA.address, tokensToMint);

                // Approve the governance pool contract to spend investor's tokens
                await votingToken
                    .connect(investorA)
                    .setApprovalForAll(governancePool.address, true);

                const priorGovernancePoolBalance = await governancePool.getVotingTokenBalance(
                    governancePool.address
                );

                const priorInvestorBalance = await governancePool.getVotingTokenBalance(
                    investorA.address
                );

                await expect(governancePool.connect(investorA).voteAgainst(votesAgainst)).to.emit(
                    votingToken,
                    "TransferSingle"
                );

                const governancePoolBalance = await governancePool.getVotingTokenBalance(
                    governancePool.address
                );

                const investorBalance = await governancePool.getVotingTokenBalance(
                    investorA.address
                );

                assert.equal(
                    governancePoolBalance.toString(),
                    priorGovernancePoolBalance.add(votesAgainst).toString()
                );
                assert.equal(
                    investorBalance.toString(),
                    priorInvestorBalance.sub(votesAgainst).toString()
                );
            });

            it("[GP][8.2.8] Shouldn't be able to vote if governance pool is not approved to spend tokens", async () => {
                const tokensToMint = ethers.utils.parseEther("1");
                const votesAgainst = ethers.utils.parseEther("0.4");

                await investmentPoolMock.setProjectState(anyMilestoneOngoingStateValue);
                await investmentPoolMock.mintVotingTokens(0, investorA.address, tokensToMint);

                await expect(
                    governancePool.connect(investorA).voteAgainst(votesAgainst)
                ).to.be.revertedWith("ERC1155: caller is not token owner nor approved");
            });

            it("[GP][8.2.9] Should be able to vote with all of the tokens", async () => {
                const tokensToMint = ethers.utils.parseEther("1");

                await investmentPoolMock.setProjectState(anyMilestoneOngoingStateValue);
                await investmentPoolMock.mintVotingTokens(0, investorA.address, tokensToMint);

                // Approve the governance pool contract to spend investor's tokens
                await votingToken
                    .connect(investorA)
                    .setApprovalForAll(governancePool.address, true);

                await expect(governancePool.connect(investorA).voteAgainst(tokensToMint)).not.to.be
                    .reverted;
            });

            it("[GP][8.2.10] Shouldn't be able to vote if fundraiser is ongoing (state is not milestones ongoing)", async () => {
                const tokensToMint = ethers.utils.parseEther("1");

                await investmentPoolMock.setProjectState(fundraiserOngoingStateValue);
                await investmentPoolMock.mintVotingTokens(0, investorA.address, tokensToMint);

                // Approve the governance pool contract to spend investor's tokens
                await votingToken
                    .connect(investorA)
                    .setApprovalForAll(governancePool.address, true);

                await expect(
                    governancePool.connect(investorA).voteAgainst(tokensToMint)
                ).to.be.revertedWithCustomError(
                    governancePool,
                    "GovernancePool__InvestmentPoolStateNotAllowed"
                );
            });

            it("[GP][8.2.11] Should revert if investor has used all of the active voting tokens", async () => {
                const tokensToMint = ethers.utils.parseEther("1");

                await investmentPoolMock.setProjectState(anyMilestoneOngoingStateValue);
                await investmentPoolMock.mintVotingTokens(0, investorA.address, tokensToMint);
                await investmentPoolMock.mintVotingTokens(0, investorB.address, tokensToMint);

                // Approve the governance pool contract to spend investor's tokens
                await votingToken
                    .connect(investorA)
                    .setApprovalForAll(governancePool.address, true);

                await governancePool.connect(investorA).voteAgainst(tokensToMint);

                await expect(
                    governancePool.connect(investorA).voteAgainst(tokensToMint)
                ).to.be.revertedWithCustomError(
                    governancePool,
                    "GovernancePool__NoActiveVotingTokensOwned"
                );
            });

            it("[GP][8.2.12] Should be able to vote if any milestone is ongoing", async () => {
                const tokensToMint = ethers.utils.parseEther("1");

                await investmentPoolMock.setProjectState(anyMilestoneOngoingStateValue);
                await investmentPoolMock.mintVotingTokens(0, investorA.address, tokensToMint);

                // Approve the governance pool contract to spend investor's tokens
                await votingToken
                    .connect(investorA)
                    .setApprovalForAll(governancePool.address, true);

                await expect(governancePool.connect(investorA).voteAgainst(tokensToMint)).not.to.be
                    .reverted;
            });
        });
    });

    describe("9. Retracting votes", () => {
        beforeEach(async () => {
            await deployContracts();
        });

        describe("9.1 Public state", () => {
            it("[GP][9.1.1] Should update votes amount for investor ", async () => {
                const tokensToMint: BigNumber = ethers.utils.parseEther("1");
                const votesAgainst: BigNumber = ethers.utils.parseEther("0.4");
                const votesToRetract: BigNumber = ethers.utils.parseEther("0.1");
                const votesLeft: BigNumber = votesAgainst.sub(votesToRetract);

                await investmentPoolMock.setProjectState(anyMilestoneOngoingStateValue);
                await investmentPoolMock.mintVotingTokens(0, investorA.address, tokensToMint);

                // Approve the governance pool contract to spend investor's tokens
                await votingToken
                    .connect(investorA)
                    .setApprovalForAll(governancePool.address, true);

                await governancePool.connect(investorA).voteAgainst(votesAgainst);

                await expect(governancePool.connect(investorA).retractVotes(votesToRetract)).not.to
                    .be.reverted;

                const votesAmount = await governancePool.getVotesAmount(investorA.address);

                assert.equal(votesAmount.toString(), votesLeft.toString());
            });
            it("[GP][9.1.2] Should update total votes amount for investment pool", async () => {
                const tokensToMint: BigNumber = ethers.utils.parseEther("1");
                const votesAgainst: BigNumber = ethers.utils.parseEther("0.4");
                const votesToRetract: BigNumber = ethers.utils.parseEther("0.1");
                const votesLeft: BigNumber = votesAgainst.sub(votesToRetract);

                await investmentPoolMock.setProjectState(anyMilestoneOngoingStateValue);
                await investmentPoolMock.mintVotingTokens(0, investorA.address, tokensToMint);

                // Approve the governance pool contract to spend investor's tokens
                await votingToken
                    .connect(investorA)
                    .setApprovalForAll(governancePool.address, true);

                await governancePool.connect(investorA).voteAgainst(votesAgainst);

                await expect(governancePool.connect(investorA).retractVotes(votesToRetract)).not.to
                    .be.reverted;

                const totalVotesAmount = await governancePool.getTotalVotesAmount();

                assert.equal(totalVotesAmount.toString(), votesLeft.toString());
            });
        });

        describe("9.2 Interactions", () => {
            it("[GP][9.2.1] Should be able to retract votes from investment pool with ongoing milestone", async () => {
                const tokensToMint = ethers.utils.parseEther("1");
                const votesAgainst = ethers.utils.parseEther("0.4");
                const votesToRetract = ethers.utils.parseEther("0.1");

                await investmentPoolMock.setProjectState(anyMilestoneOngoingStateValue);
                await investmentPoolMock.mintVotingTokens(0, investorA.address, tokensToMint);

                // Approve the governance pool contract to spend investor's tokens
                await votingToken
                    .connect(investorA)
                    .setApprovalForAll(governancePool.address, true);

                await governancePool.connect(investorA).voteAgainst(votesAgainst);

                await expect(governancePool.connect(investorA).retractVotes(votesToRetract))
                    .to.emit(governancePool, "RetractVotes")
                    .withArgs(investorA.address, votesToRetract);
            });

            it("[GP][9.2.3] Shouldn't be able to retract votes from investment pool which doesn't exist", async () => {
                const votesToRetract = ethers.utils.parseEther("1");

                // Governance Pool deployment
                const governancePoolFactory = await ethers.getContractFactory(
                    "GovernancePoolMock",
                    deployer
                );
                governancePool = await governancePoolFactory.deploy();
                await governancePool.deployed();

                await expect(
                    governancePool.connect(investorA).retractVotes(votesToRetract)
                ).to.be.revertedWithCustomError(
                    governancePool,
                    "GovernancePool__InvestmentPoolDoesNotExist"
                );
            });

            it("[GP][9.2.4] Retracting 0 amount of votes should revert", async () => {
                await expect(
                    governancePool.connect(investorA).retractVotes(0)
                ).to.be.revertedWithCustomError(governancePool, "GovernancePool__AmountIsZero");
            });

            it("[GP][9.2.5] Should revert if investor did not vote against the project", async () => {
                const votesToRetract = ethers.utils.parseEther("1");

                await investmentPoolMock.setProjectState(anyMilestoneOngoingStateValue);

                await expect(
                    governancePool.connect(investorA).retractVotes(votesToRetract)
                ).to.be.revertedWithCustomError(
                    governancePool,
                    "GovernancePool__NoVotesAgainstProject"
                );
            });

            it("[GP][9.2.6] Should not be able to retract more voting tokens than investor has delegated for voting", async () => {
                const tokensToMint = ethers.utils.parseEther("1");
                const votesAgainst = ethers.utils.parseEther("0.4");
                const votesToRetract = ethers.utils.parseEther("0.5");

                await investmentPoolMock.setProjectState(anyMilestoneOngoingStateValue);
                await investmentPoolMock.mintVotingTokens(0, investorA.address, tokensToMint);

                // Approve the governance pool contract to spend investor's tokens
                await votingToken
                    .connect(investorA)
                    .setApprovalForAll(governancePool.address, true);

                await governancePool.connect(investorA).voteAgainst(votesAgainst);

                const delegatedVotes = await governancePool.getVotesAmount(investorA.address);

                await expect(governancePool.connect(investorA).retractVotes(votesToRetract))
                    .to.be.revertedWithCustomError(
                        governancePool,
                        "GovernancePool__AmountIsGreaterThanDelegatedVotes"
                    )
                    .withArgs(votesToRetract, delegatedVotes);
            });

            it("[GP][9.2.7] Should transfer voting tokens from governance pool to investor", async () => {
                const tokensToMint = ethers.utils.parseEther("1");
                const votesAgainst = ethers.utils.parseEther("0.4");
                const votesToRetract = ethers.utils.parseEther("0.1");

                await investmentPoolMock.setProjectState(anyMilestoneOngoingStateValue);
                await investmentPoolMock.mintVotingTokens(0, investorA.address, tokensToMint);

                // Approve the governance pool contract to spend investor's tokens
                await votingToken
                    .connect(investorA)
                    .setApprovalForAll(governancePool.address, true);

                const priorGovernancePoolBalance = await governancePool.getVotingTokenBalance(
                    governancePool.address
                );

                const priorInvestorBalance = await governancePool.getVotingTokenBalance(
                    investorA.address
                );

                await governancePool.connect(investorA).voteAgainst(votesAgainst);

                await expect(
                    governancePool.connect(investorA).retractVotes(votesToRetract)
                ).to.emit(votingToken, "TransferSingle");

                const governancePoolBalance = await governancePool.getVotingTokenBalance(
                    governancePool.address
                );

                const investorBalance = await governancePool.getVotingTokenBalance(
                    investorA.address
                );

                const feeAmount: BigNumber = votesToRetract
                    .mul(votesWithdrawFee)
                    .div(BigNumber.from(100));

                assert.equal(
                    governancePoolBalance.toString(),
                    priorGovernancePoolBalance
                        .add(votesAgainst)
                        .sub(votesToRetract)
                        .add(feeAmount)
                        .toString()
                );
                assert.equal(
                    investorBalance.toString(),
                    priorInvestorBalance
                        .sub(votesAgainst)
                        .add(votesToRetract)
                        .sub(feeAmount)
                        .toString()
                );
            });

            it("[GP][9.2.8] Should be able to retract all of the votes", async () => {
                const tokensToMint = ethers.utils.parseEther("1");
                const votesAgainst = ethers.utils.parseEther("0.4");

                await investmentPoolMock.setProjectState(anyMilestoneOngoingStateValue);
                await investmentPoolMock.mintVotingTokens(0, investorA.address, tokensToMint);

                // Approve the governance pool contract to spend investor's tokens
                await votingToken
                    .connect(investorA)
                    .setApprovalForAll(governancePool.address, true);

                await governancePool.connect(investorA).voteAgainst(votesAgainst);

                await expect(governancePool.connect(investorA).retractVotes(votesAgainst)).not.to
                    .be.reverted;
            });

            it("[GP][9.2.9] Shouldn't be able to retract votes if fundraiser is ongoing (state is not milestones ongoing)", async () => {
                const tokensToMint = ethers.utils.parseEther("1");
                const votesAgainst = ethers.utils.parseEther("0.4");

                await investmentPoolMock.setProjectState(anyMilestoneOngoingStateValue);
                await investmentPoolMock.mintVotingTokens(0, investorA.address, tokensToMint);

                // Approve the governance pool contract to spend investor's tokens
                await votingToken
                    .connect(investorA)
                    .setApprovalForAll(governancePool.address, true);

                await governancePool.connect(investorA).voteAgainst(votesAgainst);

                await investmentPoolMock.setProjectState(fundraiserOngoingStateValue);
                await expect(governancePool.connect(investorA).retractVotes(votesAgainst))
                    .to.be.revertedWithCustomError(
                        governancePool,
                        "GovernancePool__InvestmentPoolStateNotAllowed"
                    )
                    .withArgs(fundraiserOngoingStateValue);
            });
        });
    });

    describe("10. Transfer voting tokens", () => {
        beforeEach(async () => {
            await deployContracts();
        });

        describe("10.1 Public state", () => {
            it("[GP][10.1.1] Should update milestonesIdsInWhichBalanceChanged for sender", async () => {
                const tokensToMint = ethers.utils.parseEther("1");
                const transferAmount = ethers.utils.parseEther("0.4");

                await investmentPoolMock.setProjectState(fundraiserOngoingStateValue);
                await investmentPoolMock.mintVotingTokens(0, investorA.address, tokensToMint);
                await investmentPoolMock.setMilestoneId(1);
                const currentMilestoneId = await investmentPoolMock.getCurrentMilestoneId();

                await votingToken
                    .connect(investorA)
                    .setApprovalForAll(governancePool.address, true);

                const priorSenderMilestonesIds =
                    await governancePool.getMilestonesIdsInWhichBalanceChanged(investorA.address);

                await investmentPoolMock.setProjectState(milestonesOngoingBeforeLastStateValue);
                await governancePool
                    .connect(investorA)
                    .transferVotes(investorB.address, transferAmount);

                const endingSenderMilestonesIds =
                    await governancePool.getMilestonesIdsInWhichBalanceChanged(investorA.address);

                const expectedIds = [
                    ...priorSenderMilestonesIds,
                    BigNumber.from(currentMilestoneId),
                ];
                assert.deepEqual(endingSenderMilestonesIds, expectedIds);
            });

            it("[GP][10.1.2] Should update milestonesIdsInWhichBalanceChanged for recipient", async () => {
                const tokensToMint = ethers.utils.parseEther("1");
                const transferAmount = ethers.utils.parseEther("0.4");

                await investmentPoolMock.setProjectState(fundraiserOngoingStateValue);
                await investmentPoolMock.mintVotingTokens(0, investorA.address, tokensToMint);
                await investmentPoolMock.setMilestoneId(1);
                const currentMilestoneId = await investmentPoolMock.getCurrentMilestoneId();

                await votingToken
                    .connect(investorA)
                    .setApprovalForAll(governancePool.address, true);

                const priorRecipientMilestonesIds =
                    await governancePool.getMilestonesIdsInWhichBalanceChanged(investorB.address);

                await investmentPoolMock.setProjectState(milestonesOngoingBeforeLastStateValue);
                await governancePool
                    .connect(investorA)
                    .transferVotes(investorB.address, transferAmount);

                const endingRecipientMilestonesIds =
                    await governancePool.getMilestonesIdsInWhichBalanceChanged(investorB.address);

                const expectedIds = [
                    ...priorRecipientMilestonesIds,
                    BigNumber.from(currentMilestoneId),
                ];
                assert.deepEqual(endingRecipientMilestonesIds, expectedIds);
            });

            it("[GP][10.1.3] Shouldn't update milestonesIdsInWhichBalanceChanged for sender if it current milestone already exists", async () => {
                const tokensToMint = ethers.utils.parseEther("1");
                const transferAmount = ethers.utils.parseEther("0.4");

                await investmentPoolMock.setProjectState(fundraiserOngoingStateValue);
                await investmentPoolMock.mintVotingTokens(0, investorA.address, tokensToMint);

                await votingToken
                    .connect(investorA)
                    .setApprovalForAll(governancePool.address, true);

                const priorSenderMilestonesIds =
                    await governancePool.getMilestonesIdsInWhichBalanceChanged(investorA.address);

                await investmentPoolMock.setProjectState(milestonesOngoingBeforeLastStateValue);
                await governancePool
                    .connect(investorA)
                    .transferVotes(investorB.address, transferAmount);

                const endingSenderMilestonesIds =
                    await governancePool.getMilestonesIdsInWhichBalanceChanged(investorA.address);

                assert.deepEqual(endingSenderMilestonesIds, priorSenderMilestonesIds);
            });

            it("[GP][10.1.4] Shouldn't update milestonesIdsInWhichBalanceChanged for recipient if it current milestone already exists", async () => {
                const tokensToMint = ethers.utils.parseEther("1");
                const transferAmount = ethers.utils.parseEther("0.4");

                await investmentPoolMock.setProjectState(fundraiserOngoingStateValue);
                await investmentPoolMock.mintVotingTokens(0, investorA.address, tokensToMint);

                await votingToken
                    .connect(investorA)
                    .setApprovalForAll(governancePool.address, true);

                await investmentPoolMock.setProjectState(milestonesOngoingBeforeLastStateValue);
                await governancePool
                    .connect(investorA)
                    .transferVotes(investorB.address, transferAmount);

                const priorRecipientMilestonesIds =
                    await governancePool.getMilestonesIdsInWhichBalanceChanged(investorB.address);

                await governancePool
                    .connect(investorA)
                    .transferVotes(investorB.address, transferAmount);
                const endingRecipientMilestonesIds =
                    await governancePool.getMilestonesIdsInWhichBalanceChanged(investorB.address);

                assert.deepEqual(endingRecipientMilestonesIds, priorRecipientMilestonesIds);
            });

            it("[GP][10.1.5] Should update memActiveTokens for sender", async () => {
                const tokensToMint = ethers.utils.parseEther("1");
                const transferAmount = ethers.utils.parseEther("0.4");

                await investmentPoolMock.setProjectState(fundraiserOngoingStateValue);
                await investmentPoolMock.mintVotingTokens(0, investorA.address, tokensToMint);
                await investmentPoolMock.setMilestoneId(1);
                const currentMilestoneId = await investmentPoolMock.getCurrentMilestoneId();

                await votingToken
                    .connect(investorA)
                    .setApprovalForAll(governancePool.address, true);

                const priorSenderBalance = await governancePool.getMemActiveTokens(
                    investorA.address,
                    currentMilestoneId
                );

                const priorSenderActiveBalance = await governancePool.getActiveVotingTokensBalance(
                    currentMilestoneId,
                    investorA.address
                );

                await investmentPoolMock.setProjectState(milestonesOngoingBeforeLastStateValue);
                await governancePool
                    .connect(investorA)
                    .transferVotes(investorB.address, transferAmount);

                const endingSenderBalance = await governancePool.getMemActiveTokens(
                    investorA.address,
                    currentMilestoneId
                );

                assert.equal(priorSenderBalance.toString(), "0");
                assert.equal(
                    endingSenderBalance.toString(),
                    priorSenderActiveBalance.sub(transferAmount).toString()
                );
            });

            it("[GP][10.1.6] Should update memActiveTokens for recipient", async () => {
                const tokensToMint = ethers.utils.parseEther("1");
                const transferAmount = ethers.utils.parseEther("0.4");

                await investmentPoolMock.setProjectState(fundraiserOngoingStateValue);
                await investmentPoolMock.mintVotingTokens(0, investorA.address, tokensToMint);
                await investmentPoolMock.setMilestoneId(1);
                const currentMilestoneId = await investmentPoolMock.getCurrentMilestoneId();
                await votingToken
                    .connect(investorA)
                    .setApprovalForAll(governancePool.address, true);

                const priorRecipientBalance = await governancePool.getMemActiveTokens(
                    investorB.address,
                    currentMilestoneId
                );

                await investmentPoolMock.setProjectState(milestonesOngoingBeforeLastStateValue);
                await governancePool
                    .connect(investorA)
                    .transferVotes(investorB.address, transferAmount);

                const endingRecipientBalance = await governancePool.getMemActiveTokens(
                    investorB.address,
                    currentMilestoneId
                );

                assert.equal(
                    endingRecipientBalance.toString(),
                    priorRecipientBalance.add(transferAmount).toString()
                );
            });
        });

        describe("10.2 Interactions", () => {
            it("[GP][10.2.1] Shouldn't be able to transfer 0 votes", async () => {
                const tokensToMint = ethers.utils.parseEther("1");

                await investmentPoolMock.setProjectState(fundraiserOngoingStateValue);
                await investmentPoolMock.mintVotingTokens(0, investorA.address, tokensToMint);

                await investmentPoolMock.setProjectState(milestonesOngoingBeforeLastStateValue);
                await expect(
                    governancePool.connect(investorA).transferVotes(investorB.address, 0)
                ).to.be.revertedWithCustomError(governancePool, "GovernancePool__AmountIsZero");
            });

            it("[GP][10.2.2] Shouldn't be able to transfer more votes than in balance", async () => {
                const tokensToMint = ethers.utils.parseEther("1");

                await investmentPoolMock.setProjectState(fundraiserOngoingStateValue);
                await investmentPoolMock.mintVotingTokens(0, investorA.address, tokensToMint);

                await investmentPoolMock.setProjectState(milestonesOngoingBeforeLastStateValue);
                await expect(
                    governancePool
                        .connect(investorA)
                        .transferVotes(investorB.address, tokensToMint.add(100))
                ).to.be.revertedWithCustomError(
                    governancePool,
                    "GovernancePool__CannotTransferMoreThanUnlockedTokens"
                );
            });

            it("[GP][10.2.3] Should be able to transfer full voting tokens amount", async () => {
                const tokensToMint = ethers.utils.parseEther("1");

                await investmentPoolMock.setProjectState(fundraiserOngoingStateValue);
                await investmentPoolMock.mintVotingTokens(0, investorA.address, tokensToMint);
                await votingToken
                    .connect(investorA)
                    .setApprovalForAll(governancePool.address, true);

                await investmentPoolMock.setProjectState(milestonesOngoingBeforeLastStateValue);
                await expect(
                    governancePool
                        .connect(investorA)
                        .transferVotes(investorB.address, tokensToMint)
                ).to.emit(votingToken, "TransferSingle");
            });

            it("[GP][10.2.4] Should be able to transfer part of voting tokens", async () => {
                const tokensToMint = ethers.utils.parseEther("1");
                const transferAmount = ethers.utils.parseEther("0.4");

                await investmentPoolMock.setProjectState(fundraiserOngoingStateValue);
                await investmentPoolMock.mintVotingTokens(0, investorA.address, tokensToMint);
                await votingToken
                    .connect(investorA)
                    .setApprovalForAll(governancePool.address, true);

                await investmentPoolMock.setProjectState(milestonesOngoingBeforeLastStateValue);
                await expect(
                    governancePool
                        .connect(investorA)
                        .transferVotes(investorB.address, transferAmount)
                ).to.emit(votingToken, "TransferSingle");
            });

            it("[GP][10.2.5] Should update sender's and recipient's balances", async () => {
                const tokensToMint = ethers.utils.parseEther("1");
                const transferAmount = ethers.utils.parseEther("0.4");

                await investmentPoolMock.setProjectState(fundraiserOngoingStateValue);
                await investmentPoolMock.mintVotingTokens(0, investorA.address, tokensToMint);
                await votingToken
                    .connect(investorA)
                    .setApprovalForAll(governancePool.address, true);

                const priorSenderBalance = await governancePool.getVotingTokenBalance(
                    investorA.address
                );
                const priorRecipientBalance = await governancePool.getVotingTokenBalance(
                    investorB.address
                );

                await investmentPoolMock.setProjectState(milestonesOngoingBeforeLastStateValue);
                await governancePool
                    .connect(investorA)
                    .transferVotes(investorB.address, transferAmount);

                const senderBalance = await governancePool.getVotingTokenBalance(
                    investorA.address
                );
                const recipientBalance = await governancePool.getVotingTokenBalance(
                    investorB.address
                );

                assert.equal(
                    senderBalance.toString(),
                    priorSenderBalance.sub(transferAmount).toString()
                );
                assert.equal(
                    recipientBalance.toString(),
                    priorRecipientBalance.add(transferAmount).toString()
                );
            });

            it("[GP][10.2.6] Shouldn't be able to transfer votes if investment pool doesn't exist", async () => {
                const tokensToMint = ethers.utils.parseEther("1");
                await investmentPoolMock.setProjectState(milestonesOngoingBeforeLastStateValue);
                // Governance Pool deployment
                const governancePoolFactory = await ethers.getContractFactory(
                    "GovernancePoolMock",
                    deployer
                );
                governancePool = await governancePoolFactory.deploy();
                await governancePool.deployed();

                await expect(
                    governancePool
                        .connect(investorA)
                        .transferVotes(investorB.address, tokensToMint)
                ).to.be.revertedWithCustomError(
                    governancePool,
                    "GovernancePool__InvestmentPoolDoesNotExist"
                );
            });

            it("[GP][10.2.7] Shouldn't be able to transfer votes if no milestone is ongoing", async () => {
                const tokensToMint = ethers.utils.parseEther("1");

                await investmentPoolMock.setProjectState(fundraiserOngoingStateValue);
                await investmentPoolMock.mintVotingTokens(0, investorA.address, tokensToMint);

                await expect(
                    governancePool
                        .connect(investorA)
                        .transferVotes(investorB.address, tokensToMint)
                )
                    .to.be.revertedWithCustomError(
                        governancePool,
                        "GovernancePool__InvestmentPoolStateNotAllowed"
                    )
                    .withArgs(fundraiserOngoingStateValue);
            });

            it("[GP][10.2.8] Should be able to transfer votes if any milestone is ongoing", async () => {
                const tokensToMint = ethers.utils.parseEther("1");

                await investmentPoolMock.setProjectState(milestonesOngoingBeforeLastStateValue);
                await investmentPoolMock.mintVotingTokens(0, investorA.address, tokensToMint);

                await investmentPoolMock.setProjectState(milestonesOngoingBeforeLastStateValue);
                await votingToken
                    .connect(investorA)
                    .setApprovalForAll(governancePool.address, true);

                await expect(
                    governancePool
                        .connect(investorA)
                        .transferVotes(investorB.address, tokensToMint)
                ).not.to.be.reverted;
            });
        });
    });

    describe("11. Unused votes calculation", () => {
        beforeEach(async () => {
            await deployContracts();
        });

        describe("11.1 Interactions", () => {
            it("[GP][11.1.1] Should return full active voting tokens amount when no votes were used", async () => {
                const tokensToMint = ethers.utils.parseEther("1");

                await investmentPoolMock.setProjectState(fundraiserOngoingStateValue);
                await investmentPoolMock.mintVotingTokens(0, investorA.address, tokensToMint);

                const votesAmount = await governancePool.connect(investorA).getUnusedVotesAmount();

                assert.equal(votesAmount.toString(), tokensToMint.toString());
            });

            it("[GP][11.1.2] Should return full active voting tokens amount for later milestones when no votes were used", async () => {
                const tokensToMint = ethers.utils.parseEther("1");

                await investmentPoolMock.setProjectState(fundraiserOngoingStateValue);
                await investmentPoolMock.mintVotingTokens(0, investorA.address, tokensToMint);
                await investmentPoolMock.setMilestoneId(1);

                const votesAmount = await governancePool.connect(investorA).getUnusedVotesAmount();

                assert.equal(votesAmount.toString(), tokensToMint.toString());
            });

            it("[GP][11.1.3] Should return zero if all of the votes were used already", async () => {
                const tokensToMint = ethers.utils.parseEther("1");

                await investmentPoolMock.setProjectState(anyMilestoneOngoingStateValue);
                await investmentPoolMock.mintVotingTokens(0, investorA.address, tokensToMint);

                // Approve the governance pool contract to spend investor's tokens
                await votingToken
                    .connect(investorA)
                    .setApprovalForAll(governancePool.address, true);

                await governancePool.connect(investorA).voteAgainst(tokensToMint);

                const votesAmount = await governancePool.connect(investorA).getUnusedVotesAmount();

                assert.equal(votesAmount.toString(), "0");
            });

            it("[GP][11.1.4] Should return only unused votes if part of them were used", async () => {
                const tokensToMint = ethers.utils.parseEther("1");
                const voteAgainstTokens = ethers.utils.parseEther("0.4");

                await investmentPoolMock.setProjectState(anyMilestoneOngoingStateValue);
                await investmentPoolMock.mintVotingTokens(0, investorA.address, tokensToMint);

                // Approve the governance pool contract to spend investor's tokens
                await votingToken
                    .connect(investorA)
                    .setApprovalForAll(governancePool.address, true);

                await governancePool.connect(investorA).voteAgainst(voteAgainstTokens);

                const votesAmount = await governancePool.connect(investorA).getUnusedVotesAmount();

                assert.equal(
                    votesAmount.toString(),
                    tokensToMint.sub(voteAgainstTokens).toString()
                );
            });
        });
    });

    describe("12. Permanent votes locking", () => {
        beforeEach(async () => {
            await deployContracts();
        });

        describe("12.1 Public state", () => {
            it("[GP][12.1.1] Should update milestonesIdsInWhichBalanceChanged for sender", async () => {
                const tokensToMint = ethers.utils.parseEther("1");
                const lockAmount = ethers.utils.parseEther("0.4");

                await investmentPoolMock.setProjectState(fundraiserOngoingStateValue);
                await investmentPoolMock.mintVotingTokens(0, investorA.address, tokensToMint);
                await investmentPoolMock.setMilestoneId(1);
                const currentMilestoneId = await investmentPoolMock.getCurrentMilestoneId();

                await votingToken
                    .connect(investorA)
                    .setApprovalForAll(governancePool.address, true);

                const priorSenderMilestonesIds =
                    await governancePool.getMilestonesIdsInWhichBalanceChanged(investorA.address);

                await investmentPoolMock.setProjectState(milestonesOngoingBeforeLastStateValue);
                await governancePool.connect(investorA).permanentlyLockVotes(lockAmount);

                const endingSenderMilestonesIds =
                    await governancePool.getMilestonesIdsInWhichBalanceChanged(investorA.address);

                const expectedIds = [
                    ...priorSenderMilestonesIds,
                    BigNumber.from(currentMilestoneId),
                ];
                assert.deepEqual(endingSenderMilestonesIds, expectedIds);
            });

            it("[GP][12.1.2] Shouldn't update milestonesIdsInWhichBalanceChanged for sender if current milestone already exists", async () => {
                const tokensToMint = ethers.utils.parseEther("1");
                const lockAmount = ethers.utils.parseEther("0.4");

                await investmentPoolMock.setProjectState(fundraiserOngoingStateValue);
                await investmentPoolMock.mintVotingTokens(0, investorA.address, tokensToMint);

                await votingToken
                    .connect(investorA)
                    .setApprovalForAll(governancePool.address, true);

                const priorSenderMilestonesIds =
                    await governancePool.getMilestonesIdsInWhichBalanceChanged(investorA.address);

                await investmentPoolMock.setProjectState(milestonesOngoingBeforeLastStateValue);
                await governancePool.connect(investorA).permanentlyLockVotes(lockAmount);

                const endingSenderMilestonesIds =
                    await governancePool.getMilestonesIdsInWhichBalanceChanged(investorA.address);

                assert.deepEqual(endingSenderMilestonesIds, priorSenderMilestonesIds);
            });

            it("[GP][12.1.3] Should update memActiveTokens for sender", async () => {
                const tokensToMint = ethers.utils.parseEther("1");
                const lockAmount = ethers.utils.parseEther("0.4");

                await investmentPoolMock.setProjectState(fundraiserOngoingStateValue);
                await investmentPoolMock.mintVotingTokens(0, investorA.address, tokensToMint);
                await investmentPoolMock.setMilestoneId(1);
                const currentMilestoneId = await investmentPoolMock.getCurrentMilestoneId();

                await votingToken
                    .connect(investorA)
                    .setApprovalForAll(governancePool.address, true);

                const priorSenderBalance = await governancePool.getMemActiveTokens(
                    investorA.address,
                    currentMilestoneId
                );

                const priorSenderActiveBalance = await governancePool.getActiveVotingTokensBalance(
                    currentMilestoneId,
                    investorA.address
                );

                await investmentPoolMock.setProjectState(milestonesOngoingBeforeLastStateValue);
                await governancePool.connect(investorA).permanentlyLockVotes(lockAmount);

                const endingSenderBalance = await governancePool.getMemActiveTokens(
                    investorA.address,
                    currentMilestoneId
                );

                assert.equal(priorSenderBalance.toString(), "0");
                assert.equal(
                    endingSenderBalance.toString(),
                    priorSenderActiveBalance.sub(lockAmount).toString()
                );
            });

            it("[GP][12.1.4] Should update lockedAmount value", async () => {
                const tokensToMint = ethers.utils.parseEther("1");
                const lockAmount = ethers.utils.parseEther("0.4");

                await investmentPoolMock.setProjectState(fundraiserOngoingStateValue);
                await investmentPoolMock.mintVotingTokens(0, investorA.address, tokensToMint);
                await investmentPoolMock.setMilestoneId(1);

                await votingToken
                    .connect(investorA)
                    .setApprovalForAll(governancePool.address, true);

                await investmentPoolMock.setProjectState(milestonesOngoingBeforeLastStateValue);
                await governancePool.connect(investorA).permanentlyLockVotes(lockAmount);

                const lockedAmountInContract = await governancePool.getLockedAmount(
                    investorA.address
                );

                assert.equal(lockedAmountInContract.toString(), lockAmount.toString());
            });

            it("[GP][12.1.5] Should update totalLockedAmount value", async () => {
                const tokensToMint = ethers.utils.parseEther("1");
                const lockAmount = ethers.utils.parseEther("0.4");

                await investmentPoolMock.setProjectState(fundraiserOngoingStateValue);
                await investmentPoolMock.mintVotingTokens(0, investorA.address, tokensToMint);
                await investmentPoolMock.mintVotingTokens(0, investorB.address, tokensToMint);
                await investmentPoolMock.setMilestoneId(1);

                await votingToken
                    .connect(investorA)
                    .setApprovalForAll(governancePool.address, true);
                await votingToken
                    .connect(investorB)
                    .setApprovalForAll(governancePool.address, true);

                await investmentPoolMock.setProjectState(milestonesOngoingBeforeLastStateValue);
                await governancePool.connect(investorA).permanentlyLockVotes(lockAmount);
                await governancePool.connect(investorB).permanentlyLockVotes(lockAmount);

                const lockedAmountInContract = await governancePool.getTotalLockedAmount();

                assert.equal(lockedAmountInContract.toString(), lockAmount.mul(2).toString());
            });
        });

        describe("12.2 Interactions", () => {
            it("[GP][12.2.1] Shouldn't be able to transfer 0 votes", async () => {
                const tokensToMint = ethers.utils.parseEther("1");

                await investmentPoolMock.setProjectState(fundraiserOngoingStateValue);
                await investmentPoolMock.mintVotingTokens(0, investorA.address, tokensToMint);

                await investmentPoolMock.setProjectState(milestonesOngoingBeforeLastStateValue);

                await expect(
                    governancePool.connect(investorA).permanentlyLockVotes(0)
                ).to.be.revertedWithCustomError(governancePool, "GovernancePool__AmountIsZero");
            });

            it("[GP][12.2.2] Shouldn't be able to transfer more votes than in balance", async () => {
                const tokensToMint = ethers.utils.parseEther("1");

                await investmentPoolMock.setProjectState(fundraiserOngoingStateValue);
                await investmentPoolMock.mintVotingTokens(0, investorA.address, tokensToMint);
                await investmentPoolMock.setProjectState(milestonesOngoingBeforeLastStateValue);

                await expect(
                    governancePool.connect(investorA).permanentlyLockVotes(tokensToMint.add(100))
                ).to.be.revertedWithCustomError(
                    governancePool,
                    "GovernancePool__CannotTransferMoreThanUnlockedTokens"
                );
            });

            it("[GP][12.2.3] Should be able to lock full voting tokens amount", async () => {
                const tokensToMint = ethers.utils.parseEther("1");

                await investmentPoolMock.setProjectState(fundraiserOngoingStateValue);
                await investmentPoolMock.mintVotingTokens(0, investorA.address, tokensToMint);
                await votingToken
                    .connect(investorA)
                    .setApprovalForAll(governancePool.address, true);

                await investmentPoolMock.setProjectState(milestonesOngoingBeforeLastStateValue);
                await expect(
                    governancePool.connect(investorA).permanentlyLockVotes(tokensToMint)
                ).to.emit(votingToken, "TransferSingle");
            });

            it("[GP][12.2.4] Should be able to lock part of voting tokens", async () => {
                const tokensToMint = ethers.utils.parseEther("1");
                const lockAmount = ethers.utils.parseEther("0.4");

                await investmentPoolMock.setProjectState(fundraiserOngoingStateValue);
                await investmentPoolMock.mintVotingTokens(0, investorA.address, tokensToMint);
                await votingToken
                    .connect(investorA)
                    .setApprovalForAll(governancePool.address, true);

                await investmentPoolMock.setProjectState(milestonesOngoingBeforeLastStateValue);
                await expect(
                    governancePool.connect(investorA).permanentlyLockVotes(lockAmount)
                ).to.emit(votingToken, "TransferSingle");
            });

            it("[GP][12.2.5] Should update sender's and contract's balances", async () => {
                const tokensToMint = ethers.utils.parseEther("1");
                const lockAmount = ethers.utils.parseEther("0.4");

                await investmentPoolMock.setProjectState(fundraiserOngoingStateValue);
                await investmentPoolMock.mintVotingTokens(0, investorA.address, tokensToMint);
                await votingToken
                    .connect(investorA)
                    .setApprovalForAll(governancePool.address, true);

                const priorSenderBalance = await governancePool.getVotingTokenBalance(
                    investorA.address
                );
                const priorContractBalance = await governancePool.getVotingTokenBalance(
                    governancePool.address
                );

                await investmentPoolMock.setProjectState(milestonesOngoingBeforeLastStateValue);
                await governancePool.connect(investorA).permanentlyLockVotes(lockAmount);

                const senderBalance = await governancePool.getVotingTokenBalance(
                    investorA.address
                );
                const contractBalance = await governancePool.getVotingTokenBalance(
                    governancePool.address
                );

                assert.equal(
                    senderBalance.toString(),
                    priorSenderBalance.sub(lockAmount).toString()
                );
                assert.equal(
                    contractBalance.toString(),
                    priorContractBalance.add(lockAmount).toString()
                );
            });

            it("[GP][12.2.6] Shouldn't be able to lock votes if investment pool doesn't exist", async () => {
                const tokensToMint = ethers.utils.parseEther("1");
                await investmentPoolMock.setProjectState(milestonesOngoingBeforeLastStateValue);
                // Governance Pool deployment
                const governancePoolFactory = await ethers.getContractFactory(
                    "GovernancePoolMock",
                    deployer
                );
                governancePool = await governancePoolFactory.deploy();
                await governancePool.deployed();

                await expect(
                    governancePool.connect(investorA).permanentlyLockVotes(tokensToMint)
                ).to.be.revertedWithCustomError(
                    governancePool,
                    "GovernancePool__InvestmentPoolDoesNotExist"
                );
            });

            it("[GP][12.2.7] Shouldn't be able to lock votes if no milestone is ongoing", async () => {
                const tokensToMint = ethers.utils.parseEther("1");

                await investmentPoolMock.setProjectState(fundraiserOngoingStateValue);
                await investmentPoolMock.mintVotingTokens(0, investorA.address, tokensToMint);

                await expect(governancePool.connect(investorA).permanentlyLockVotes(tokensToMint))
                    .to.be.revertedWithCustomError(
                        governancePool,
                        "GovernancePool__InvestmentPoolStateNotAllowed"
                    )
                    .withArgs(fundraiserOngoingStateValue);
            });

            it("[GP][12.2.8] Should be able to lock votes if any milestone is ongoing", async () => {
                const tokensToMint = ethers.utils.parseEther("1");

                await investmentPoolMock.setProjectState(milestonesOngoingBeforeLastStateValue);
                await investmentPoolMock.mintVotingTokens(0, investorA.address, tokensToMint);

                await investmentPoolMock.setProjectState(milestonesOngoingBeforeLastStateValue);
                await votingToken
                    .connect(investorA)
                    .setApprovalForAll(governancePool.address, true);

                await expect(governancePool.connect(investorA).permanentlyLockVotes(tokensToMint))
                    .not.to.be.reverted;
            });
        });
    });
});<|MERGE_RESOLUTION|>--- conflicted
+++ resolved
@@ -724,13 +724,7 @@
                     .setApprovalForAll(governancePool.address, true);
                 await investmentPoolMock.burnVotes(0, investorA.address);
 
-<<<<<<< HEAD
                 const totalSupply = await governancePool.getVotingTokensSupply();
-=======
-                const totalSupply = await governancePool.getVotingTokensSupply(
-                    investmentPoolMock.address
-                );
->>>>>>> aeb9217c
 
                 assert.equal(totalSupply.toString(), tokensToMint.toString());
             });
