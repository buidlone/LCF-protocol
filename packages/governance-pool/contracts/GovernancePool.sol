// @ buidl.one 2022
// SPDX-License-Identifier: MIT

pragma solidity ^0.8.9;

import "@openzeppelin/contracts/token/ERC1155/utils/ERC1155Holder.sol";
import "@openzeppelin/contracts/utils/Context.sol";
import "@openzeppelin/contracts/utils/Arrays.sol";

import {IInvestmentPool} from "@buidlone/investment-pool/contracts/interfaces/IInvestmentPool.sol";
import {IGovernancePool} from "@buidlone/investment-pool/contracts/interfaces/IGovernancePool.sol";
import {VotingToken} from "./VotingToken.sol";

<<<<<<< HEAD
error GovernancePool__StatusIsNotUnavailable();
error GovernancePool__StatusIsNotActiveVoting();
error GovernancePool__StatusIsNotVotedAgainst();
error GovernancePool__NotInvestmentPoolFactory();
error GovernancePool__NoIvestmentsMade();
error GovernancePool__AmountIsZero();
error GovernancePool__NoVotingTokensOwned();
error GovernancePool__AmountIsGreaterThanVotingTokensBalance(uint256 amount, uint256 balance);
error GovernancePool__NoVotesAgainstProject();
error GovernancePool__AmountIsGreaterThanDelegatedVotes(uint256 amount, uint256 votes);
error GovernancePool__TotalSupplyIsZero();
error GovernancePool__TotalSupplyIsSmallerThanVotesAgainst(uint256 totalSupply, uint256 votes);
error GovernancePool__NoVotingTokensAvailableForClaim();
error GovernancePool__ThresholdNumberIsGreaterThan100();
=======
error GovernancePool__statusIsNotUnavailable();
error GovernancePool__statusIsNotActiveVoting();
error GovernancePool__statusIsNotVotedAgainst();
error GovernancePool__notInvestmentPoolFactory();
error GovernancePool__amountIsZero();
error GovernancePool__NoActiveVotingTokensOwned();
error GovernancePool__amountIsGreaterThanVotingTokensBalance(uint256 amount, uint256 balance);
error GovernancePool__noVotesAgainstProject();
error GovernancePool__amountIsGreaterThanDelegatedVotes(uint256 amount, uint256 votes);
error GovernancePool__totalSupplyIsZero();
error GovernancePool__totalSupplyIsSmallerThanVotesAgainst(uint256 totalSupply, uint256 votes);
error GovernancePool__thresholdNumberIsGreaterThan100();
error GovernancePool__InvestmentPoolStateNotAllowed();
>>>>>>> 8ee4cdad

/// @title Governance Pool contract.
contract GovernancePool is ERC1155Holder, Context, IGovernancePool {
    using Arrays for uint256[];

    // ERC1155 contract where all voting tokens are stored
    VotingToken public immutable VOTING_TOKEN;
    address public immutable INVESTMENT_POOL_FACTORY_ADDRESS;
    uint8 public immutable VOTES_PERCENTAGE_THRESHOLD;
    uint256 public immutable VOTES_WITHDRAW_FEE; // number out of 100%; E.g. 1 or 13

    /// @notice mapping from investment pool id => status
    mapping(uint256 => InvestmentPoolStatus) public investmentPoolStatus;
    /// @notice mapping from investor address => investment pool id => votes amount against the project
    mapping(address => mapping(uint256 => uint256)) public votesAmount;
    /// @notice mapping from investment pool id => total votes amount against the project
    mapping(uint256 => uint256) public totalVotesAmount;

    /// @notice mapping from investor address => investment pool id => milestone id => amount of voting tokens, investor started to own
    mapping(address => mapping(uint256 => mapping(uint256 => uint256))) public activeTokens;
    /// @notice mapping from investor address => investment pool id => list of milestones in which voting tokens amount increaced
    mapping(address => mapping(uint256 => uint256[])) public milestonesIdsInWhichInvestorInvested;

    event ActivateVoting(address indexed investmentPool);
    event VoteAgainstProject(
        address indexed investmentPool,
        address indexed investor,
        uint256 amount
    );
    event RetractVotes(address indexed investmentPool, address indexed investor, uint256 amount);
    event FinishVoting(address indexed investmentPool);

    /** @notice Create new governance pool contract.
     *  @dev Is called by DEPLOYER.
     *  @param _votingToken address of ERC1155 token, which will be used for voting.
     *  @param _investmentPoolFactory address of investment pool factory, which will deploy all investment pools.
     *  @param _threshold number as percentage for votes threshold. Max value is 100.
     *  @dev Reverts if _threshold is greater than 100 (%).
     */
    constructor(
        VotingToken _votingToken,
        address _investmentPoolFactory,
        uint8 _threshold,
        uint256 _votestWithdrawFee
    ) {
        if (_threshold > 100) revert GovernancePool__ThresholdNumberIsGreaterThan100();
        VOTING_TOKEN = _votingToken;
        INVESTMENT_POOL_FACTORY_ADDRESS = _investmentPoolFactory;
        VOTES_PERCENTAGE_THRESHOLD = _threshold;
        VOTES_WITHDRAW_FEE = _votestWithdrawFee;
    }

    modifier onUnavailableInvestmentPool(address _investmentPool) {
        if (!isInvestmentPoolUnavailable(_investmentPool)) {
            revert GovernancePool__StatusIsNotUnavailable();
        }
        _;
    }

    modifier onActiveInvestmentPool(address _investmentPool) {
        if (!isInvestmentPoolVotingActive(_investmentPool))
            revert GovernancePool__StatusIsNotActiveVoting();
        _;
    }

    modifier onlyInvestmentPoolFactory() {
        if (_msgSender() != INVESTMENT_POOL_FACTORY_ADDRESS)
            revert GovernancePool__NotInvestmentPoolFactory();
        _;
    }

    /** @notice Activate voting process for given investment pool. It will only be called once for every investment pool at the creation stage stage.
     *  @dev Is called by INVESTMENT POOL FACTORY.
     *  @dev Emits ActiveVoting event with investment pool address.
     *  @param _investmentPool investment pool address, which will be added to the active IPs mapping.
     *  @dev Reverts if sender ir not investment pool factory, if status is not unavailable.
     */
    function activateInvestmentPool(address _investmentPool)
        external
        onlyInvestmentPoolFactory
        onUnavailableInvestmentPool(_investmentPool)
    {
        uint256 investmentPoolId = getInvestmentPoolId(_investmentPool);

        investmentPoolStatus[investmentPoolId] = InvestmentPoolStatus.ActiveVoting;
        emit ActivateVoting(_investmentPool);
    }

    /** @notice Mint new tokens for specified investment pool. Tokens are held by governance pool contract until unlock time is reached.
     *  @dev Is called by INVESTMENT POOL.
     *  @dev Reverts if status is not active voting, amount to mint is zero.
     *  @dev Voting Token contract emits TransferSingle event.
     *  @param _milestoneId id of milestone in which the newly minted voting tokens will become active
     *  @param _investor account address for which voting tokens will be minted.
     *  @param _amount tokens amount to mint.
     */
    function mintVotingTokens(
        uint256 _milestoneId,
        address _investor,
        uint256 _amount
    ) external onActiveInvestmentPool(_msgSender()) {
<<<<<<< HEAD
        /// @dev Unlock time can be in the past, which means tokens are unlocked instantly.

        if (_amount == 0) revert GovernancePool__AmountIsZero();
        uint256 investmentPoolId = getInvestmentPoolId(_msgSender());

        // Push new locked tokens info to mapping and mint them. Tokens will be held by governance pool until unlock times
        tokensLocked[_investor][investmentPoolId][_milestoneId] = TokensLocked({
            unlockTime: _unlockTime,
            amount: tokensLocked[_investor][investmentPoolId][_milestoneId].amount + _amount,
            claimed: false
        });

        // Tokens will never be minted for the milestones that already passed because this is called only by IP in invest function
        VOTING_TOKEN.mint(address(this), investmentPoolId, _amount, "");
    }
=======
        // Not updating the middle [100, 0, 300]. Also use needs to invest at the end to make sure this structure works
        if (_amount == 0) revert GovernancePool__amountIsZero();
>>>>>>> 8ee4cdad

        uint256 investmentPoolId = getInvestmentPoolId(_msgSender());
        uint256[] memory milestonesIds = milestonesIdsInWhichInvestorInvested[_investor][
            investmentPoolId
        ];

<<<<<<< HEAD
        if (lockedTokens.amount == 0) revert GovernancePool__NoIvestmentsMade();

        // Transfer only tokens that haven't been claimed and unlock time was reached
        if (!lockedTokens.claimed && lockedTokens.unlockTime <= uint48(_getNow())) {
            tokensLocked[_msgSender()][investmentPoolId][_milestoneId].claimed = true;
            owedTokens = lockedTokens.amount;
        }

        if (owedTokens > 0) {
            // Transfer the voting tokens from the governance pool to investor
            VOTING_TOKEN.safeTransferFrom(
                address(this),
                _msgSender(),
                investmentPoolId,
                owedTokens,
                ""
            );

            emit UnlockVotingTokens(_investmentPool, _msgSender(), _milestoneId, owedTokens);
        } else {
            revert GovernancePool__NoVotingTokensAvailableForClaim();
=======
        if (milestonesIds.length == 0) {
            activeTokens[_investor][investmentPoolId][_milestoneId] = _amount;
            milestonesIdsInWhichInvestorInvested[_investor][investmentPoolId].push(_milestoneId);
        } else {
            uint256 milestoneIdOfLastIncrease = milestonesIds[milestonesIds.length - 1];
            activeTokens[_investor][investmentPoolId][_milestoneId] =
                activeTokens[_investor][investmentPoolId][milestoneIdOfLastIncrease] +
                _amount;

            if (milestoneIdOfLastIncrease != _milestoneId) {
                milestonesIdsInWhichInvestorInvested[_investor][investmentPoolId].push(
                    _milestoneId
                );
            }
>>>>>>> 8ee4cdad
        }

        // Tokens will never be minted for the milestones that already passed because this is called only by IP in invest function
        VOTING_TOKEN.mint(_investor, investmentPoolId, _amount, "");
    }

    /** @notice Vote against the project by transfering investor vote tokens to the governance pool contract.
     *  @notice Before calling this function investor needs to approve spender with 'votingToken.setApprovalForAll(governancePoolAddress, true)'.
     *  @dev Is called by INVESTOR.
     *  @dev Reverts if status is not active voting, if amount is zero, if investor doesn't own any tokens, if amount is greater than token balance.
     *  @dev Emits VoteAgainstProject with investment pool address, sender, amount. If threshold reached emit FinishVoting with investment pool address.Voting Token contract emits TransferSingle event.
     *  @param _investmentPool investment pool address, to which investor transfers tokens by voting against it.
     *  @param _amount tokens amount investor wants to vote with.
     */
    function voteAgainst(address _investmentPool, uint256 _amount)
        external
        onActiveInvestmentPool(_investmentPool)
    {
<<<<<<< HEAD
        if (_amount == 0) revert GovernancePool__AmountIsZero();
        uint256 investorVotingTokenBalance = getVotingTokenBalance(_investmentPool, _msgSender());

        if (investorVotingTokenBalance == 0) revert GovernancePool__NoVotingTokensOwned();
        if (_amount > investorVotingTokenBalance)
            revert GovernancePool__AmountIsGreaterThanVotingTokensBalance(
                _amount,
                investorVotingTokenBalance
            );
=======
        if (_amount == 0) revert GovernancePool__amountIsZero();
        uint256 investmentPoolId = getInvestmentPoolId(_investmentPool);
        IInvestmentPool investmentPool = IInvestmentPool(_investmentPool);
        uint256 currentMilestoneId = investmentPool.getCurrentMilestoneId();
        bool anyMilestoneOngoing = investmentPool.isAnyMilestoneOngoingAndActive();
        if (!anyMilestoneOngoing) {
            revert GovernancePool__InvestmentPoolStateNotAllowed();
        }

        uint256 investorActiveVotingTokensBalance = getActiveVotingTokensBalance(
            _investmentPool,
            currentMilestoneId,
            _msgSender()
        );
        uint256 votesLeft = investorActiveVotingTokensBalance -
            votesAmount[_msgSender()][investmentPoolId];
>>>>>>> 8ee4cdad

        if (votesLeft == 0) revert GovernancePool__NoActiveVotingTokensOwned();
        if (_amount > votesLeft)
            revert GovernancePool__amountIsGreaterThanVotingTokensBalance(_amount, votesLeft);

        // Check if new votes amount specified by investor will reach 51%
        bool thresholdWillBeReached = willInvestorReachThreshold(_investmentPool, _amount);

        // Update votes mappings
        votesAmount[_msgSender()][investmentPoolId] += _amount;
        totalVotesAmount[investmentPoolId] += _amount;

        // Transfer the voting tokens from investor to the governance pool
        VOTING_TOKEN.safeTransferFrom(_msgSender(), address(this), investmentPoolId, _amount, "");

        emit VoteAgainstProject(_investmentPool, _msgSender(), _amount);

        // If threshold is reached, it means that project needs to be ended
        if (thresholdWillBeReached) {
            _endProject(_investmentPool);
        }
    }

    /** @notice Retract votes (voting tokens) from the governance pool if voting is still active.
     *  @dev Is called by INVESTOR.
     *  @dev Reverts if amount is zero, if investor has 0 votes against project, if given amount is greater than delegated votes.
     *  @dev Emits RetractVotes event with investment pool address, sender, amount. Voting Token contract emits TransferSingle event.
     *  @param _investmentPool investment pool address, from which to retract votes.
     *  @param _retractAmount tokens amount investor wants retract from delegated votes.
     */
    function retractVotes(address _investmentPool, uint256 _retractAmount)
        external
        onActiveInvestmentPool(_investmentPool)
    {
        if (_retractAmount == 0) revert GovernancePool__AmountIsZero();
        uint256 investmentPoolId = getInvestmentPoolId(_investmentPool);
        uint256 investorVotesAmount = votesAmount[_msgSender()][investmentPoolId];

        if (investorVotesAmount == 0) revert GovernancePool__NoVotesAgainstProject();
        if (_retractAmount > investorVotesAmount)
            revert GovernancePool__AmountIsGreaterThanDelegatedVotes(
                _retractAmount,
                investorVotesAmount
            );

        // Update votes mappings
        votesAmount[_msgSender()][investmentPoolId] = investorVotesAmount - _retractAmount;
        totalVotesAmount[investmentPoolId] -= _retractAmount;

        // Apply fee for votes withdrawal
        uint256 amountToTransfer = (_retractAmount * (100 - VOTES_WITHDRAW_FEE)) / 100;

        VOTING_TOKEN.safeTransferFrom(
            address(this),
            _msgSender(),
            investmentPoolId,
            amountToTransfer,
            ""
        );

        emit RetractVotes(_investmentPool, _msgSender(), _retractAmount);
    }

    /** @notice Calculate the votes against to the total tokens supply percentage
     *  @param _investmentPool investment pool address
     *  @param _votesAgainst amount of tokens, which will be used to calculate its percentage.
     *  @return uint8 -> the percentage without any decimal places (e.g. 10; 62; 97)
     */
    function votesAgainstPercentageCount(address _investmentPool, uint256 _votesAgainst)
        public
        view
        returns (uint8)
    {
        uint256 totalSupply = getVotingTokensSupply(_investmentPool);

        if (totalSupply == 0) revert GovernancePool__TotalSupplyIsZero();
        if (totalSupply < _votesAgainst)
            revert GovernancePool__TotalSupplyIsSmallerThanVotesAgainst(
                totalSupply,
                _votesAgainst
            );

        uint8 percentage = uint8((_votesAgainst * 100) / totalSupply);
        return percentage;
    }

    /** @notice Check if investor votes amount will reach the threshold needed for terminating the project
     *  @param _investmentPool investment pool address
     *  @param _investorVotesCount amount of tokens investor votes with.
     *  @return bool -> if threshold will be reached or not
     */
    function willInvestorReachThreshold(address _investmentPool, uint256 _investorVotesCount)
        public
        view
        returns (bool)
    {
        uint256 investmentPoolId = getInvestmentPoolId(_investmentPool);

        uint256 votesCountAgainst = totalVotesAmount[investmentPoolId];

        // Calculate new percentage with investors votes
        uint256 newCountVotesAgainst = votesCountAgainst + _investorVotesCount;
        uint8 newPercentageAgainst = votesAgainstPercentageCount(
            _investmentPool,
            newCountVotesAgainst
        );

        // Check if investors money will reach threshold percent or more
        // Percentages is going to be rounded down. That means no matter how high decimals are, they will be ignored.
        if (newPercentageAgainst >= VOTES_PERCENTAGE_THRESHOLD) {
            return true;
        } else {
            return false;
        }
    }

    function isInvestmentPoolUnavailable(address _investmentPool) public view returns (bool) {
        uint256 investmentPoolId = getInvestmentPoolId(_investmentPool);
        return investmentPoolStatus[investmentPoolId] == InvestmentPoolStatus.Unavailable;
    }

    function isInvestmentPoolVotingActive(address _investmentPool) public view returns (bool) {
        uint256 investmentPoolId = getInvestmentPoolId(_investmentPool);
        return investmentPoolStatus[investmentPoolId] == InvestmentPoolStatus.ActiveVoting;
    }

    /** @notice Get balance of active voting tokens for specified milestone.
     *  @notice The balance is retrieve by checking if in milestone id investor invested.
     *  @notice If amount is zero that means investment was not made in given milestone.
     *  @notice That's why it finds the nearest milestone that is smaller than given one
     *  @notice and returns its balance or if no investments were made at all - zero.
     *  @param _investmentPool investment pool address
     *  @param _milestoneId milestone id in which tokens should be active
     *  @param _account address of the account to check
     *  @return uint256 -> balance of tokens owned in milestone
     */
    function getActiveVotingTokensBalance(
        address _investmentPool,
        uint256 _milestoneId,
        address _account
    ) public view returns (uint256) {
        uint256 investmentPoolId = getInvestmentPoolId(_investmentPool);
        uint256[] memory milestonesIds = milestonesIdsInWhichInvestorInvested[_account][
            investmentPoolId
        ];

        if (milestonesIds.length == 0) {
            // If milestonesIds array is empty that means that no investments were made
            // and no voting tokens were minted. Return zero.assert
            return 0;
        } else if (
            _milestoneId == 0 || activeTokens[_account][investmentPoolId][_milestoneId] != 0
        ) {
            // Return the value that mapping holds.
            // If milestone is zero, no matter the active tokens amount (it can be 0 or more),
            // it is the correct one, as no investments were made before it.
            // If active tokens amount is not zero, that means investor invested in that milestone,
            // that is why we can get the value immediately, without any additional step.
            return activeTokens[_account][investmentPoolId][_milestoneId];
        } else if (activeTokens[_account][investmentPoolId][_milestoneId] == 0) {
            // If active tokens amount is zero, that means investment was MADE before it
            // or was NOT MADE at all. It also means that investment definitely was not made in the current milestone.

            // array.findUpperBound(element) searches a sorted array and returns the first index that contains a value greater or equal to element.
            // If no such index exists (i.e. all values in the array are strictly less than element), the array length is returned.
            // Because in previous condition we checked if investments were made to the milestone id,
            // we can be sure that findUpperBound function will return the value greater than element of length of the array,
            // but not the value that is equal.
            /// @dev not using milestonesIds variable because findUpperBound works only with storage variables.
            uint256 nearestMilestoneIdFromTop = milestonesIdsInWhichInvestorInvested[_account][
                investmentPoolId
            ].findUpperBound(_milestoneId);

            if (nearestMilestoneIdFromTop == milestonesIds.length) {
                // If length of an array was returned, it means
                // no milestone id in the array is greater than the current one.
                // Get the last value on milestonesIds array, because all the milestones after it
                // have the same active tokens amount.
                uint256 lastMilestoneIdWithInvestment = milestonesIds[milestonesIds.length - 1];
                return activeTokens[_account][investmentPoolId][lastMilestoneIdWithInvestment];
            } else if (nearestMilestoneIdFromTop == 0 && _milestoneId < milestonesIds[0]) {
                // If the index of milestone that was found is zero AND
                // current milestone is LESS than milestone retrieved from milestonesIds
                // it means no investments were made before the current milestone.
                // Thus, no voting tokens were minted at all.
                // This condition can be met when looking for tokens amount in past milestones
                return 0;
            } else if (milestonesIds.length > 1 && nearestMilestoneIdFromTop != 0) {
                // If more than 1 investment was made, nearestMilestoneIdFromTop will return
                // the index that is higher by 1 array element. That is we need to subtract 1, to get the right index
                // When we have the right index, we can return the active tokens amount
                // This condition can be met when looking for tokens amount in past milestones
                uint256 milestoneIdWithInvestment = milestonesIds[nearestMilestoneIdFromTop - 1];
                return activeTokens[_account][investmentPoolId][milestoneIdWithInvestment];
            }
        }

        // At this point all of the cases should be handled and value should already be returns
        // This part of code should never be reached, but for unknown cases we will return zero.
        return 0;
    }

    /** @notice Get tokens supply for investment pool token
     *  @param _investmentPool investment pool address
     *  @return uint256 -> total supply of tokens minted
     */
    function getVotingTokensSupply(address _investmentPool) public view returns (uint256) {
        return VOTING_TOKEN.totalSupply(getInvestmentPoolId(_investmentPool));
    }

    /** @notice Get balance of voting tokens for specified investor
     *  @param _investmentPool investment pool address
     *  @param _account address of the account to check
     *  @return uint256 -> balance of tokens owned
     */
    function getVotingTokenBalance(address _investmentPool, address _account)
        public
        view
        returns (uint256)
    {
        return VOTING_TOKEN.balanceOf(_account, getInvestmentPoolId(_investmentPool));
    }

    /** @notice Get id value for ERC1155 voting token from it's address
     *  @param _investmentPool investment pool address
     * @return uint256 -> investment pool id
     */
    function getInvestmentPoolId(address _investmentPool) public pure returns (uint256) {
        return uint256(uint160(_investmentPool));
    }

    /** INTERNAL FUNCTIONS */

    /**
     * @notice If project reaches threshold, this function sends request to the investment pool for terminating project
     * @param _investmentPool Address of the pool, which needs to be terminated
     */
    function _endProject(address _investmentPool) internal {
        uint256 investmentPoolId = getInvestmentPoolId(_investmentPool);
        investmentPoolStatus[investmentPoolId] = InvestmentPoolStatus.VotedAgainst;

        // Call investment pool function to end the project as voters decided to terminate the stream
        IInvestmentPool(_investmentPool).cancelDuringMilestones();

        emit FinishVoting(_investmentPool);
    }

    function _getNow() internal view virtual returns (uint256) {
        // solhint-disable-next-line not-rely-on-time
        return block.timestamp;
    }
}<|MERGE_RESOLUTION|>--- conflicted
+++ resolved
@@ -11,36 +11,19 @@
 import {IGovernancePool} from "@buidlone/investment-pool/contracts/interfaces/IGovernancePool.sol";
 import {VotingToken} from "./VotingToken.sol";
 
-<<<<<<< HEAD
 error GovernancePool__StatusIsNotUnavailable();
 error GovernancePool__StatusIsNotActiveVoting();
 error GovernancePool__StatusIsNotVotedAgainst();
 error GovernancePool__NotInvestmentPoolFactory();
-error GovernancePool__NoIvestmentsMade();
 error GovernancePool__AmountIsZero();
-error GovernancePool__NoVotingTokensOwned();
+error GovernancePool__NoActiveVotingTokensOwned();
 error GovernancePool__AmountIsGreaterThanVotingTokensBalance(uint256 amount, uint256 balance);
 error GovernancePool__NoVotesAgainstProject();
 error GovernancePool__AmountIsGreaterThanDelegatedVotes(uint256 amount, uint256 votes);
 error GovernancePool__TotalSupplyIsZero();
 error GovernancePool__TotalSupplyIsSmallerThanVotesAgainst(uint256 totalSupply, uint256 votes);
-error GovernancePool__NoVotingTokensAvailableForClaim();
 error GovernancePool__ThresholdNumberIsGreaterThan100();
-=======
-error GovernancePool__statusIsNotUnavailable();
-error GovernancePool__statusIsNotActiveVoting();
-error GovernancePool__statusIsNotVotedAgainst();
-error GovernancePool__notInvestmentPoolFactory();
-error GovernancePool__amountIsZero();
-error GovernancePool__NoActiveVotingTokensOwned();
-error GovernancePool__amountIsGreaterThanVotingTokensBalance(uint256 amount, uint256 balance);
-error GovernancePool__noVotesAgainstProject();
-error GovernancePool__amountIsGreaterThanDelegatedVotes(uint256 amount, uint256 votes);
-error GovernancePool__totalSupplyIsZero();
-error GovernancePool__totalSupplyIsSmallerThanVotesAgainst(uint256 totalSupply, uint256 votes);
-error GovernancePool__thresholdNumberIsGreaterThan100();
 error GovernancePool__InvestmentPoolStateNotAllowed();
->>>>>>> 8ee4cdad
 
 /// @title Governance Pool contract.
 contract GovernancePool is ERC1155Holder, Context, IGovernancePool {
@@ -142,55 +125,13 @@
         address _investor,
         uint256 _amount
     ) external onActiveInvestmentPool(_msgSender()) {
-<<<<<<< HEAD
-        /// @dev Unlock time can be in the past, which means tokens are unlocked instantly.
-
         if (_amount == 0) revert GovernancePool__AmountIsZero();
-        uint256 investmentPoolId = getInvestmentPoolId(_msgSender());
-
-        // Push new locked tokens info to mapping and mint them. Tokens will be held by governance pool until unlock times
-        tokensLocked[_investor][investmentPoolId][_milestoneId] = TokensLocked({
-            unlockTime: _unlockTime,
-            amount: tokensLocked[_investor][investmentPoolId][_milestoneId].amount + _amount,
-            claimed: false
-        });
-
-        // Tokens will never be minted for the milestones that already passed because this is called only by IP in invest function
-        VOTING_TOKEN.mint(address(this), investmentPoolId, _amount, "");
-    }
-=======
-        // Not updating the middle [100, 0, 300]. Also use needs to invest at the end to make sure this structure works
-        if (_amount == 0) revert GovernancePool__amountIsZero();
->>>>>>> 8ee4cdad
 
         uint256 investmentPoolId = getInvestmentPoolId(_msgSender());
         uint256[] memory milestonesIds = milestonesIdsInWhichInvestorInvested[_investor][
             investmentPoolId
         ];
 
-<<<<<<< HEAD
-        if (lockedTokens.amount == 0) revert GovernancePool__NoIvestmentsMade();
-
-        // Transfer only tokens that haven't been claimed and unlock time was reached
-        if (!lockedTokens.claimed && lockedTokens.unlockTime <= uint48(_getNow())) {
-            tokensLocked[_msgSender()][investmentPoolId][_milestoneId].claimed = true;
-            owedTokens = lockedTokens.amount;
-        }
-
-        if (owedTokens > 0) {
-            // Transfer the voting tokens from the governance pool to investor
-            VOTING_TOKEN.safeTransferFrom(
-                address(this),
-                _msgSender(),
-                investmentPoolId,
-                owedTokens,
-                ""
-            );
-
-            emit UnlockVotingTokens(_investmentPool, _msgSender(), _milestoneId, owedTokens);
-        } else {
-            revert GovernancePool__NoVotingTokensAvailableForClaim();
-=======
         if (milestonesIds.length == 0) {
             activeTokens[_investor][investmentPoolId][_milestoneId] = _amount;
             milestonesIdsInWhichInvestorInvested[_investor][investmentPoolId].push(_milestoneId);
@@ -205,7 +146,6 @@
                     _milestoneId
                 );
             }
->>>>>>> 8ee4cdad
         }
 
         // Tokens will never be minted for the milestones that already passed because this is called only by IP in invest function
@@ -224,18 +164,7 @@
         external
         onActiveInvestmentPool(_investmentPool)
     {
-<<<<<<< HEAD
         if (_amount == 0) revert GovernancePool__AmountIsZero();
-        uint256 investorVotingTokenBalance = getVotingTokenBalance(_investmentPool, _msgSender());
-
-        if (investorVotingTokenBalance == 0) revert GovernancePool__NoVotingTokensOwned();
-        if (_amount > investorVotingTokenBalance)
-            revert GovernancePool__AmountIsGreaterThanVotingTokensBalance(
-                _amount,
-                investorVotingTokenBalance
-            );
-=======
-        if (_amount == 0) revert GovernancePool__amountIsZero();
         uint256 investmentPoolId = getInvestmentPoolId(_investmentPool);
         IInvestmentPool investmentPool = IInvestmentPool(_investmentPool);
         uint256 currentMilestoneId = investmentPool.getCurrentMilestoneId();
@@ -251,11 +180,10 @@
         );
         uint256 votesLeft = investorActiveVotingTokensBalance -
             votesAmount[_msgSender()][investmentPoolId];
->>>>>>> 8ee4cdad
 
         if (votesLeft == 0) revert GovernancePool__NoActiveVotingTokensOwned();
         if (_amount > votesLeft)
-            revert GovernancePool__amountIsGreaterThanVotingTokensBalance(_amount, votesLeft);
+            revert GovernancePool__AmountIsGreaterThanVotingTokensBalance(_amount, votesLeft);
 
         // Check if new votes amount specified by investor will reach 51%
         bool thresholdWillBeReached = willInvestorReachThreshold(_investmentPool, _amount);
