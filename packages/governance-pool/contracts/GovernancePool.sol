--- conflicted
+++ resolved
@@ -109,13 +109,6 @@
      *  @param _threshold number as percentage for votes threshold. Max value is 100.
      *  @param _votestWithdrawFee percentage of fee. Max value is 100.
      */
-<<<<<<< HEAD
-    function activateInvestmentPool(
-        address _investmentPool
-    ) external onlyInvestmentPoolFactory investmentPoolDoesNotExist(_investmentPool) {
-        uint256 investmentPoolId = getInvestmentPoolId(_investmentPool);
-        investmentPoolExists[investmentPoolId] = true;
-=======
     function initialize(
         address _votingToken,
         IInvestmentPool _investmentPool,
@@ -127,7 +120,6 @@
         votingToken = VotingToken(_votingToken);
         votesPercentageThreshold = _threshold;
         votesWithdrawFee = _votestWithdrawFee;
->>>>>>> 9628308f
 
         investmentPool = _investmentPool;
     }
@@ -195,10 +187,6 @@
      *  @param _amount tokens amount investor wants to vote with.
      */
     function voteAgainst(
-<<<<<<< HEAD
-        address _investmentPool,
-=======
->>>>>>> 9628308f
         uint256 _amount
     )
         external
@@ -244,10 +232,6 @@
      *  @param _retractAmount tokens amount investor wants retract from delegated votes.
      */
     function retractVotes(
-<<<<<<< HEAD
-        address _investmentPool,
-=======
->>>>>>> 9628308f
         uint256 _retractAmount
     )
         external
@@ -360,10 +344,6 @@
     }
 
     function permanentlyLockVotes(
-<<<<<<< HEAD
-        address _investmentPool,
-=======
->>>>>>> 9628308f
         uint256 _votes
     )
         external
@@ -427,16 +407,8 @@
      *  @param _votesAgainst amount of tokens, which will be used to calculate its percentage.
      *  @return uint8 -> the percentage without any decimal places (e.g. 10; 62; 97)
      */
-<<<<<<< HEAD
-    function votesAgainstPercentageCount(
-        address _investmentPool,
-        uint256 _votesAgainst
-    ) public view returns (uint8) {
-        uint256 totalSupply = getVotingTokensSupply(_investmentPool);
-=======
     function votesAgainstPercentageCount(uint256 _votesAgainst) public view returns (uint8) {
         uint256 totalSupply = getVotingTokensSupply();
->>>>>>> 9628308f
 
         if (totalSupply == 0) revert GovernancePool__TotalSupplyIsZero();
         if (totalSupply < _votesAgainst)
@@ -453,18 +425,8 @@
      *  @param _investorVotesCount amount of tokens investor votes with.
      *  @return bool -> if threshold will be reached or not
      */
-<<<<<<< HEAD
-    function willInvestorReachThreshold(
-        address _investmentPool,
-        uint256 _investorVotesCount
-    ) public view returns (bool) {
-        uint256 investmentPoolId = getInvestmentPoolId(_investmentPool);
-
-        uint256 votesCountAgainst = getTotalVotesAmount(investmentPoolId);
-=======
     function willInvestorReachThreshold(uint256 _investorVotesCount) public view returns (bool) {
         uint256 votesCountAgainst = getTotalVotesAmount();
->>>>>>> 9628308f
 
         // Calculate new percentage with investors votes
         uint256 newCountVotesAgainst = votesCountAgainst + _investorVotesCount;
@@ -570,17 +532,9 @@
      *  @param _account address of the account to check
      *  @return uint256 -> balance of tokens owned
      */
-<<<<<<< HEAD
-    function getVotingTokenBalance(
-        address _investmentPool,
-        address _account
-    ) public view returns (uint256) {
-        return VOTING_TOKEN.balanceOf(_account, getInvestmentPoolId(_investmentPool));
-=======
     function getVotingTokenBalance(address _account) public view returns (uint256) {
         // Investment pool address is converted to uint256 number and is used as a unique voting token identifier
         return votingToken.balanceOf(_account, getInvestmentPoolId());
->>>>>>> 9628308f
     }
 
     /** @notice Get id value for ERC1155 voting token from it's address
@@ -624,50 +578,26 @@
         return address(investmentPool);
     }
 
-<<<<<<< HEAD
-    function getVotesAmount(
-        address _investor,
-        uint256 _investmentPoolId
-    ) public view returns (uint256) {
-        return votesAmount[_investor][_investmentPoolId];
-=======
     function getVotesAmount(address _investor) public view returns (uint256) {
         return votesAmount[_investor];
->>>>>>> 9628308f
     }
 
     function getTotalVotesAmount() public view returns (uint256) {
         return totalVotesAmount;
     }
 
-<<<<<<< HEAD
-    function getLockedAmount(
-        address _investor,
-        uint256 _investmentPoolId
-    ) public view returns (uint256) {
-        return lockedAmount[_investor][_investmentPoolId];
-=======
     function getLockedAmount(address _investor) public view returns (uint256) {
         return lockedAmount[_investor];
->>>>>>> 9628308f
     }
 
     function getTotalLockedAmount() public view returns (uint256) {
         return totalLockedAmount;
     }
 
-<<<<<<< HEAD
-    function getMilestonesIdsInWhichInvestorInvested(
-        address _investor,
-        uint256 _investmentPoolId
-    ) public view returns (uint256[] memory) {
-        return milestonesIdsInWhichInvestorInvested[_investor][_investmentPoolId];
-=======
     function getMilestonesIdsInWhichBalanceChanged(
         address _investor
     ) public view returns (uint256[] memory) {
         return milestonesIdsInWhichBalanceChanged[_investor];
->>>>>>> 9628308f
     }
 
     function getTokensMinted(
