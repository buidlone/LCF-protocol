// @ buidl.one 2022
// SPDX-License-Identifier: MIT

pragma solidity ^0.8.9;

import "@openzeppelin/contracts/token/ERC1155/utils/ERC1155Holder.sol";
import "@openzeppelin/contracts/utils/Context.sol";
import "@openzeppelin/contracts/utils/Arrays.sol";

import {IInvestmentPool} from "@buidlone/investment-pool/contracts/interfaces/IInvestmentPool.sol";
import {IGovernancePool} from "@buidlone/investment-pool/contracts/interfaces/IGovernancePool.sol";
import {VotingToken} from "./VotingToken.sol";

error GovernancePool__InvestmentPoolAlreadyExists();
error GovernancePool__InvestmentPoolDoesNotExist();
error GovernancePool__NotInvestmentPoolFactory();
error GovernancePool__AmountIsZero();
error GovernancePool__NoActiveVotingTokensOwned();
error GovernancePool__AmountIsGreaterThanVotingTokensBalance(uint256 amount, uint256 balance);
error GovernancePool__NoVotesAgainstProject();
error GovernancePool__AmountIsGreaterThanDelegatedVotes(uint256 amount, uint256 votes);
error GovernancePool__TotalSupplyIsZero();
error GovernancePool__TotalSupplyIsSmallerThanVotesAgainst(uint256 totalSupply, uint256 votes);
error GovernancePool__ThresholdNumberIsGreaterThan100();
error GovernancePool__InvestmentPoolStateNotAllowed(uint256 stateValue);
error GovernancePool__CannotTransferMoreThanUnlockedTokens();
error GovernancePool__NoVotingTokensMintedDuringCurrentMilestone();

/// @title Governance Pool contract.
contract GovernancePool is ERC1155Holder, Context, IGovernancePool {
    using Arrays for uint256[];

    // ERC1155 contract where all voting tokens are stored
    VotingToken internal immutable VOTING_TOKEN;
    address internal immutable INVESTMENT_POOL_FACTORY_ADDRESS;
    uint8 internal immutable VOTES_PERCENTAGE_THRESHOLD;
    uint256 internal immutable VOTES_WITHDRAW_FEE; // number out of 100%; E.g. 1 or 13
    // TODO: investment pool also hold the values of state. Only in one contract value should be hardcode and others should get from it.
    // This will prevent for later bugs when changing state values
    uint256 internal constant FUNDRAISER_ONGOING_STATE_VALUE = 4;
    uint256 internal constant MILESTONES_ONGOING_BEFORE_LAST_STATE_VALUE = 32;
    uint256 internal constant LAST_MILESTONE_ONGOING_STATE_VALUE = 64;
    uint256 internal ANY_MILESTONE_ONGOING_STATE_VALUE;

    /// @notice mapping from investment pool id => is initialized
    mapping(uint256 => bool) internal investmentPoolExists;
    /// @notice mapping from investor address => investment pool id => votes amount against the project
    mapping(address => mapping(uint256 => uint256)) internal votesAmount;
    /// @notice mapping from investment pool id => total votes amount against the project
    mapping(uint256 => uint256) internal totalVotesAmount;
<<<<<<< HEAD
    /// @notice mapping from investor address => investment pool id => locked amount
    mapping(address => mapping(uint256 => uint256)) internal lockedAmount;
    /// @notice mapping from investment pool id => total locked amount
    mapping(uint256 => uint256) internal totalLockedAmount;
=======
    /// @notice mapping from investor address => investment pool id => milestone id => amount of voting tokens minted
    mapping(address => mapping(uint256 => mapping(uint256 => uint256))) internal tokensMinted;
>>>>>>> 1d313376

    /**
     * @notice It's a memoization mapping from investor address => investment pool id => milestone id => amount of voting tokens
     * @dev It returns 0 if no investments were made in that milestone and number > 0 if investment was made.
     * @dev Number represents the active voting tokens amount, which can be used to vote against the project
     * @dev It doesn't hold real money value, but a value, which will be used in other formulas.
     * @dev Memoization will never be used on it's own, to get voting tokens balance.
     */
    mapping(address => mapping(uint256 => mapping(uint256 => uint256))) internal memActiveTokens;
    /**
     * @notice mapping from investor address => investment pool id => list of milestones in which voting tokens amount increaced
     * @dev Array returns all milestones, in which at least 1 investment was made by investor.
     */
    mapping(address => mapping(uint256 => uint256[]))
        internal milestonesIdsInWhichInvestorInvested;

    event ActivateInvestmentPool(address indexed investmentPool);
    event MintVotingTokens(
        address indexed investmentPool,
        address indexed investor,
        uint256 indexed milestoneId,
        uint256 amount
    );
    event VoteAgainstProject(
        address indexed investmentPool,
        address indexed investor,
        uint256 amount
    );
    event FinishVoting(address indexed investmentPool);
    event RetractVotes(address indexed investmentPool, address indexed investor, uint256 amount);
    event BurnVotes(address indexed investmentPool, address indexed investor, uint256 amount);
    event TransferVotes(
        address indexed investmentPool,
        address indexed sender,
        address indexed recipient,
        uint256 amount
    );
    event LockVotingTokens(
        address indexed investmentPool,
        address indexed investor,
        uint256 amount
    );

    /** @notice Create new governance pool contract.
     *  @dev Is called by DEPLOYER.
     *  @param _votingToken address of ERC1155 token, which will be used for voting.
     *  @param _investmentPoolFactory address of investment pool factory, which will deploy all investment pools.
     *  @param _threshold number as percentage for votes threshold. Max value is 100.
     *  @dev Reverts if _threshold is greater than 100 (%).
     */
    constructor(
        VotingToken _votingToken,
        address _investmentPoolFactory,
        uint8 _threshold,
        uint256 _votestWithdrawFee
    ) {
        if (_threshold > 100) revert GovernancePool__ThresholdNumberIsGreaterThan100();
        VOTING_TOKEN = _votingToken;
        INVESTMENT_POOL_FACTORY_ADDRESS = _investmentPoolFactory;
        VOTES_PERCENTAGE_THRESHOLD = _threshold;
        VOTES_WITHDRAW_FEE = _votestWithdrawFee;

        ANY_MILESTONE_ONGOING_STATE_VALUE =
            getMilestonesOngoingBeforeLastStateValue() |
            getLastMilestoneOngoingStateValue();
    }

    /// @notice Ensures that provided current project state is one of the provided. It uses bitwise operations in condition
    modifier allowedInvestmentPoolStates(address _investmentPool, uint256 _states) {
        uint256 investmentPoolId = getInvestmentPoolId(_investmentPool);
        if (!doesInvestmentPoolExist(investmentPoolId))
            revert GovernancePool__InvestmentPoolDoesNotExist();

        IInvestmentPool investmentPool = IInvestmentPool(_investmentPool);
        uint256 currentInvestmentPoolState = investmentPool.getProjectStateByteValue();
        if (_states & currentInvestmentPoolState == 0)
            revert GovernancePool__InvestmentPoolStateNotAllowed(currentInvestmentPoolState);
        _;
    }

    modifier investmentPoolDoesNotExist(address _investmentPool) {
        uint256 investmentPoolId = getInvestmentPoolId(_investmentPool);
        if (doesInvestmentPoolExist(investmentPoolId)) {
            revert GovernancePool__InvestmentPoolAlreadyExists();
        }
        _;
    }

    modifier onlyInvestmentPoolFactory() {
        if (_msgSender() != getInvestmentPoolFactoryAddress())
            revert GovernancePool__NotInvestmentPoolFactory();
        _;
    }

    /// @notice Ensures that given amount is not zero
    modifier notZeroAmount(uint256 _amount) {
        if (_amount == 0) revert GovernancePool__AmountIsZero();
        _;
    }

    /** EXTERNAL FUNCTIONS */

    /** @notice Activate voting process for given investment pool. It will only be called once for every investment pool at the creation stage stage.
     *  @dev Is called by INVESTMENT POOL FACTORY.
     *  @dev Emits ActiveVoting event with investment pool address.
     *  @param _investmentPool investment pool address, which will be added to the active IPs mapping.
     *  @dev Reverts if sender ir not investment pool factory, if status is not unavailable.
     */
    function activateInvestmentPool(address _investmentPool)
        external
        onlyInvestmentPoolFactory
        investmentPoolDoesNotExist(_investmentPool)
    {
        uint256 investmentPoolId = getInvestmentPoolId(_investmentPool);
        investmentPoolExists[investmentPoolId] = true;

        emit ActivateInvestmentPool(_investmentPool);
    }

    /** @notice Mint new tokens for specified investment pool. Tokens are minted for investor, but they are not active from the begining
     *  @dev Is called by INVESTMENT POOL.
     *  @dev Reverts if status is not active voting, amount to mint is zero.
     *  @dev Voting Token contract emits TransferSingle event.
     *  @param _milestoneId id of milestone in which the newly minted voting tokens will become active
     *  @param _investor account address for which voting tokens will be minted.
     *  @param _amount tokens amount to mint.
     */
    function mintVotingTokens(
        uint256 _milestoneId,
        address _investor,
        uint256 _amount
    )
        external
        notZeroAmount(_amount)
        allowedInvestmentPoolStates(
            _msgSender(),
            getFundraiserOngoingStateValue() | getMilestonesOngoingBeforeLastStateValue()
        )
    {
        uint256 investmentPoolId = getInvestmentPoolId(_msgSender());

        // Get all milestones in which investor invested. This array allows us to know when the voting tokens balance increased.
        uint256[] memory milestonesIds = getMilestonesIdsInWhichInvestorInvested(
            _investor,
            investmentPoolId
        );

        if (milestonesIds.length == 0) {
            // If array is zero, it means no investments exist and therefore investor doesn't own any voting tokens from past.
            memActiveTokens[_investor][investmentPoolId][_milestoneId] = _amount;
            milestonesIdsInWhichInvestorInvested[_investor][investmentPoolId].push(_milestoneId);
        } else {
            // If array is not zero, it means investor has made investments before.
            // Now we should add the voting tokens amount from previous investments and add the current amount.
            // This allows us to know the specific amount that investor started owning from the provided milestone start.
            if (memActiveTokens[_investor][investmentPoolId][_milestoneId] == 0) {
                // If it's first investment for this milestone, add milestone id to the array.
                milestonesIdsInWhichInvestorInvested[_investor][investmentPoolId].push(
                    _milestoneId
                );
            }

            memActiveTokens[_investor][investmentPoolId][_milestoneId] =
                getActiveVotingTokensBalance(_msgSender(), _milestoneId, _investor) +
                _amount;
        }
<<<<<<< HEAD
=======

        tokensMinted[_investor][investmentPoolId][_milestoneId] += _amount;

>>>>>>> 1d313376
        // Tokens will never be minted for the milestones that already passed because this is called only by IP in invest function
        VOTING_TOKEN.mint(_investor, investmentPoolId, _amount, "");

        // msg.sender is investment pool
        emit MintVotingTokens(_msgSender(), _investor, _milestoneId, _amount);
    }

    /** @notice Vote against the project by transfering investor vote tokens to the governance pool contract.
     *  @notice Before calling this function investor needs to approve spender with 'votingToken.setApprovalForAll(governancePoolAddress, true)'.
     *  @dev Is called by INVESTOR.
     *  @dev Reverts if status is not active voting, if amount is zero, if investor doesn't own any tokens, if amount is greater than token balance.
     *  @dev Emits VoteAgainstProject with investment pool address, sender, amount. If threshold reached emit FinishVoting with investment pool address.Voting Token contract emits TransferSingle event.
     *  @param _investmentPool investment pool address, to which investor transfers tokens by voting against it.
     *  @param _amount tokens amount investor wants to vote with.
     */
    function voteAgainst(address _investmentPool, uint256 _amount)
        external
        notZeroAmount(_amount)
        allowedInvestmentPoolStates(_investmentPool, getAnyMilestoneOngoingStateValue())
    {
        uint256 investmentPoolId = getInvestmentPoolId(_investmentPool);

        // Get amount of votes investor owns. Remove the votes that were used for voting already.
        uint256 votesLeft = getUnusedVotesAmount(_investmentPool);

        if (votesLeft == 0) revert GovernancePool__NoActiveVotingTokensOwned();
        if (_amount > votesLeft)
            revert GovernancePool__AmountIsGreaterThanVotingTokensBalance(_amount, votesLeft);

        // Check if new votes amount specified by investor will reach 51%
        bool thresholdWillBeReached = willInvestorReachThreshold(_investmentPool, _amount);

        // Update votes mappings
        votesAmount[_msgSender()][investmentPoolId] += _amount;
        totalVotesAmount[investmentPoolId] += _amount;

        // Transfer the voting tokens from investor to the governance pool
        VOTING_TOKEN.safeTransferFrom(_msgSender(), address(this), investmentPoolId, _amount, "");

        emit VoteAgainstProject(_investmentPool, _msgSender(), _amount);

        // If threshold is reached, it means that project needs to be ended
        if (thresholdWillBeReached) {
            _endProject(_investmentPool);
        }
    }

    /** @notice Retract votes (voting tokens) from the governance pool if voting is still active.
     *  @dev Is called by INVESTOR.
     *  @dev Reverts if amount is zero, if investor has 0 votes against project, if given amount is greater than delegated votes.
     *  @dev Emits RetractVotes event with investment pool address, sender, amount. Voting Token contract emits TransferSingle event.
     *  @param _investmentPool investment pool address, from which to retract votes.
     *  @param _retractAmount tokens amount investor wants retract from delegated votes.
     */
    function retractVotes(address _investmentPool, uint256 _retractAmount)
        external
        notZeroAmount(_retractAmount)
        allowedInvestmentPoolStates(_investmentPool, getAnyMilestoneOngoingStateValue())
    {
        uint256 investmentPoolId = getInvestmentPoolId(_investmentPool);
        uint256 investorVotesAmount = getVotesAmount(_msgSender(), investmentPoolId);

        if (investorVotesAmount == 0) revert GovernancePool__NoVotesAgainstProject();
        if (_retractAmount > investorVotesAmount)
            revert GovernancePool__AmountIsGreaterThanDelegatedVotes(
                _retractAmount,
                investorVotesAmount
            );

        // Update votes mappings
        votesAmount[_msgSender()][investmentPoolId] = investorVotesAmount - _retractAmount;
        totalVotesAmount[investmentPoolId] -= _retractAmount;

        // Apply fee for votes withdrawal
        uint256 amountToTransfer = (_retractAmount * (100 - getVotesWithdrawPercentageFee())) /
            100;

        VOTING_TOKEN.safeTransferFrom(
            address(this),
            _msgSender(),
            investmentPoolId,
            amountToTransfer,
            ""
        );

        emit RetractVotes(_investmentPool, _msgSender(), _retractAmount);
    }

    /** @notice Burn voting tokens, when user unpledges the investment. Prior voting token approval is needed.
     *  @dev Is called by INVESTMENT POOL.
     *  @dev Reverts if function is called not by investment pool, if burn amount is zero, if burn amount is larger than balance.
     *  @param _investor investors, who wants to unpledge and burn votes.
     *  @param _milestoneId milestone, in which investor invested previously.
     */
    function burnVotes(uint256 _milestoneId, address _investor)
        external
        allowedInvestmentPoolStates(
            _msgSender(),
            getFundraiserOngoingStateValue() | getAnyMilestoneOngoingStateValue()
        )
    {
        uint256 investmentPoolId = getInvestmentPoolId(_msgSender());
        uint256 burnAmount = getTokensMinted(_investor, investmentPoolId, _milestoneId);

        if (burnAmount == 0) revert GovernancePool__NoVotingTokensMintedDuringCurrentMilestone();

        // We can pop the last milestone if investor wants to burn all of the milestone tokens
        // Unpledge function can only be executed with current milestone that is why we know that current milestone is the last item
        milestonesIdsInWhichInvestorInvested[_investor][investmentPoolId].pop();
        memActiveTokens[_investor][investmentPoolId][_milestoneId] = 0;
        tokensMinted[_investor][investmentPoolId][_milestoneId] = 0;

<<<<<<< HEAD
        memActiveTokens[_investor][investmentPoolId][_milestoneId] -= _burnAmount;
        VOTING_TOKEN.burn(_investor, investmentPoolId, _burnAmount);

        emit BurnVotes(_msgSender(), _investor, _burnAmount);
=======
        VOTING_TOKEN.burn(_investor, investmentPoolId, burnAmount);
>>>>>>> 1d313376
    }

    /** @notice transfer voting tokens (tokens can be locked too) with the ownership to it
     *  @param _investmentPool investment pool of token
     *  @param _recipient transfer recipients
     *  @param _amount to transfer from sender to recipient
     */
    function transferVotes(
        address _investmentPool,
        address _recipient,
        uint256 _amount
    ) external allowedInvestmentPoolStates(_investmentPool, getAnyMilestoneOngoingStateValue()) {
        if (_amount == 0) revert GovernancePool__AmountIsZero();
        uint256 investmentPoolId = getInvestmentPoolId(_investmentPool);
        uint256 currentMilestoneId = IInvestmentPool(_investmentPool).getCurrentMilestoneId();
        uint256 votesLeft = getUnusedVotesAmount(_investmentPool);

        if (_amount > votesLeft) revert GovernancePool__CannotTransferMoreThanUnlockedTokens();

        uint256 senderActiveVotingTokensBalance = getActiveVotingTokensBalance(
            _investmentPool,
            currentMilestoneId,
            _msgSender()
        );
        uint256 recipientActiveVotingTokensBalance = getActiveVotingTokensBalance(
            _investmentPool,
            currentMilestoneId,
            _recipient
        );

        if (memActiveTokens[_msgSender()][investmentPoolId][currentMilestoneId] == 0) {
            milestonesIdsInWhichInvestorInvested[_msgSender()][investmentPoolId].push(
                currentMilestoneId
            );
        }

        if (memActiveTokens[_recipient][investmentPoolId][currentMilestoneId] == 0) {
            milestonesIdsInWhichInvestorInvested[_recipient][investmentPoolId].push(
                currentMilestoneId
            );
        }

        memActiveTokens[_msgSender()][investmentPoolId][currentMilestoneId] =
            senderActiveVotingTokensBalance -
            _amount;
        memActiveTokens[_recipient][investmentPoolId][currentMilestoneId] =
            recipientActiveVotingTokensBalance +
            _amount;

        VOTING_TOKEN.safeTransferFrom(_msgSender(), _recipient, investmentPoolId, _amount, "");

        emit TransferVotes(_investmentPool, _msgSender(), _recipient, _amount);
    }

    function permanentlyLockVotes(address _investmentPool, uint256 _votes)
        external
        notZeroAmount(_votes)
        allowedInvestmentPoolStates(_investmentPool, getAnyMilestoneOngoingStateValue())
    {
        uint256 investmentPoolId = getInvestmentPoolId(_investmentPool);
        uint256 currentMilestoneId = IInvestmentPool(_investmentPool).getCurrentMilestoneId();
        uint256 votesLeft = getUnusedVotesAmount(_investmentPool);

        if (_votes > votesLeft) revert GovernancePool__CannotTransferMoreThanUnlockedTokens();

        uint256 senderActiveVotingTokensBalance = getActiveVotingTokensBalance(
            _investmentPool,
            currentMilestoneId,
            _msgSender()
        );

        if (memActiveTokens[_msgSender()][investmentPoolId][currentMilestoneId] == 0) {
            milestonesIdsInWhichInvestorInvested[_msgSender()][investmentPoolId].push(
                currentMilestoneId
            );
        }

        memActiveTokens[_msgSender()][investmentPoolId][currentMilestoneId] =
            senderActiveVotingTokensBalance -
            _votes;
        lockedAmount[_msgSender()][investmentPoolId] += _votes;
        totalLockedAmount[investmentPoolId] += _votes;

        VOTING_TOKEN.safeTransferFrom(_msgSender(), address(this), investmentPoolId, _votes, "");

        emit LockVotingTokens(_investmentPool, _msgSender(), _votes);
    }

    /** PUBLIC FUNCTIONS */

    /** @notice function returns the amount, which is the max voting tokens he can still use for voting against the project.
     *  @param _investmentPool address of the investment pool, for which we want to get the token balance
     *  @return votes that are sill unused
     */
    function getUnusedVotesAmount(address _investmentPool) public view returns (uint256) {
        uint256 investmentPoolId = getInvestmentPoolId(_investmentPool);
        uint256 currentMilestoneId = IInvestmentPool(_investmentPool).getCurrentMilestoneId();

        // Get the voting tokens that are active and can be used for voting
        uint256 activeVotingTokensBalance = getActiveVotingTokensBalance(
            _investmentPool,
            currentMilestoneId,
            _msgSender()
        );
        uint256 usedVotes = getVotesAmount(_msgSender(), investmentPoolId);

        // Get amount of votes investor hasn't used yet. Remove the votes that were used for voting already.
        uint256 votesLeft = activeVotingTokensBalance - usedVotes;
        return votesLeft;
    }

    /** @notice Calculate the votes against to the total tokens supply percentage
     *  @param _investmentPool investment pool address
     *  @param _votesAgainst amount of tokens, which will be used to calculate its percentage.
     *  @return uint8 -> the percentage without any decimal places (e.g. 10; 62; 97)
     */
    function votesAgainstPercentageCount(address _investmentPool, uint256 _votesAgainst)
        public
        view
        returns (uint8)
    {
        uint256 totalSupply = getVotingTokensSupply(_investmentPool);

        if (totalSupply == 0) revert GovernancePool__TotalSupplyIsZero();
        if (totalSupply < _votesAgainst)
            revert GovernancePool__TotalSupplyIsSmallerThanVotesAgainst(
                totalSupply,
                _votesAgainst
            );

        uint8 percentage = uint8((_votesAgainst * 100) / totalSupply);
        return percentage;
    }

    /** @notice Check if investor votes amount will reach the threshold needed for terminating the project
     *  @param _investmentPool investment pool address
     *  @param _investorVotesCount amount of tokens investor votes with.
     *  @return bool -> if threshold will be reached or not
     */
    function willInvestorReachThreshold(address _investmentPool, uint256 _investorVotesCount)
        public
        view
        returns (bool)
    {
        uint256 investmentPoolId = getInvestmentPoolId(_investmentPool);

        uint256 votesCountAgainst = getTotalVotesAmount(investmentPoolId);

        // Calculate new percentage with investors votes
        uint256 newCountVotesAgainst = votesCountAgainst + _investorVotesCount;
        uint8 newPercentageAgainst = votesAgainstPercentageCount(
            _investmentPool,
            newCountVotesAgainst
        );

        // Check if investors money will reach threshold percent or more
        // Percentages is going to be rounded down. That means no matter how high decimals are, they will be ignored.
        if (newPercentageAgainst >= getVotesPercentageThreshold()) {
            return true;
        } else {
            return false;
        }
    }

    /** @notice Get balance of active voting tokens for specified milestone.
     *  @notice The balance is retrieve by checking if in milestone id investor invested.
     *  @notice If amount is zero that means investment was not made in given milestone.
     *  @notice That's why it finds the nearest milestone that is smaller than given one
     *  @notice and returns its balance or if no investments were made at all - zero.
     *  @param _investmentPool investment pool address
     *  @param _milestoneId milestone id in which tokens should be active
     *  @param _account address of the account to check
     *  @return uint256 -> balance of tokens owned in milestone
     */
    function getActiveVotingTokensBalance(
        address _investmentPool,
        uint256 _milestoneId,
        address _account
    ) public view returns (uint256) {
        uint256 investmentPoolId = getInvestmentPoolId(_investmentPool);
        uint256[] memory milestonesIds = getMilestonesIdsInWhichInvestorInvested(
            _account,
            investmentPoolId
        );

        if (milestonesIds.length == 0) {
            // If milestonesIds array is empty that means that no investments were made
            // and no voting tokens were minted. Return zero.
            return 0;
        } else if (
            _milestoneId == 0 || memActiveTokens[_account][investmentPoolId][_milestoneId] != 0
        ) {
            // Return the value that mapping holds.
            // If milestone is zero, no matter the active tokens amount (it can be 0 or more),
            // it is the correct one, as no investments were made before it.
            // If active tokens amount is not zero, that means investor invested in that milestone,
            // that is why we can get the value immediately, without any additional step.
            return memActiveTokens[_account][investmentPoolId][_milestoneId];
        } else if (memActiveTokens[_account][investmentPoolId][_milestoneId] == 0) {
            // If active tokens amount is zero, that means investment was MADE before it
            // or was NOT MADE at all. It also means that investment definitely was not made in the current milestone.

            // array.findUpperBound(element) searches a sorted array and returns the first index that contains a value greater or equal to element.
            // If no such index exists (i.e. all values in the array are strictly less than element), the array length is returned.
            // Because in previous condition we checked if investments were made to the milestone id,
            // we can be sure that findUpperBound function will return the value greater than element of length of the array,
            // but not the value that is equal.
            /// @dev not using milestonesIds variable because findUpperBound works only with storage variables.
            uint256 nearestMilestoneIdFromTop = milestonesIdsInWhichInvestorInvested[_account][
                investmentPoolId
            ].findUpperBound(_milestoneId);

            if (nearestMilestoneIdFromTop == milestonesIds.length) {
                // If length of an array was returned, it means
                // no milestone id in the array is greater than the current one.
                // Get the last value on milestonesIds array, because all the milestones after it
                // have the same active tokens amount.
                uint256 lastMilestoneIdWithInvestment = milestonesIds[milestonesIds.length - 1];
                return memActiveTokens[_account][investmentPoolId][lastMilestoneIdWithInvestment];
            } else if (
                nearestMilestoneIdFromTop == 0 &&
                _milestoneId < milestonesIds[nearestMilestoneIdFromTop]
            ) {
                // If the index of milestone that was found is zero AND
                // current milestone is LESS than milestone retrieved from milestonesIds
                // it means no investments were made before the current milestone.
                // Thus, no voting tokens were minted at all.
                // This condition can be met when looking for tokens amount in past milestones
                return 0;
            } else if (milestonesIds.length > 1 && nearestMilestoneIdFromTop != 0) {
                // If more than 1 investment was made, nearestMilestoneIdFromTop will return
                // the index that is higher by 1 array element. That is we need to subtract 1, to get the right index
                // When we have the right index, we can return the active tokens amount
                // This condition can be met when looking for tokens amount in past milestones
                uint256 milestoneIdWithInvestment = milestonesIds[nearestMilestoneIdFromTop - 1];
                return memActiveTokens[_account][investmentPoolId][milestoneIdWithInvestment];
            }
        }

        // At this point all of the cases should be handled and value should already be returns
        // This part of code should never be reached, but for unknown cases we will return zero.
        return 0;
    }

    /** @notice Get tokens supply for investment pool token
     *  @param _investmentPool investment pool address
     *  @return uint256 -> total supply of tokens minted
     */
    function getVotingTokensSupply(address _investmentPool) public view returns (uint256) {
        return VOTING_TOKEN.totalSupply(getInvestmentPoolId(_investmentPool));
    }

    /** @notice Get balance of voting tokens for specified investor
     *  @param _investmentPool investment pool address
     *  @param _account address of the account to check
     *  @return uint256 -> balance of tokens owned
     */
    function getVotingTokenBalance(address _investmentPool, address _account)
        public
        view
        returns (uint256)
    {
        return VOTING_TOKEN.balanceOf(_account, getInvestmentPoolId(_investmentPool));
    }

    /** @notice Get id value for ERC1155 voting token from it's address
     *  @param _investmentPool investment pool address
     * @return uint256 -> investment pool id
     */
    function getInvestmentPoolId(address _investmentPool) public pure returns (uint256) {
        return uint256(uint160(_investmentPool));
    }

    /** GETTERS */

    function getVotingTokenAddress() public view returns (address) {
        return address(VOTING_TOKEN);
    }

    function getInvestmentPoolFactoryAddress() public view returns (address) {
        return INVESTMENT_POOL_FACTORY_ADDRESS;
    }

    function getVotesPercentageThreshold() public view returns (uint8) {
        return VOTES_PERCENTAGE_THRESHOLD;
    }

    function getVotesWithdrawPercentageFee() public view returns (uint256) {
        return VOTES_WITHDRAW_FEE;
    }

    function getFundraiserOngoingStateValue() public pure returns (uint256) {
        return FUNDRAISER_ONGOING_STATE_VALUE;
    }

    function getMilestonesOngoingBeforeLastStateValue() public pure returns (uint256) {
        return MILESTONES_ONGOING_BEFORE_LAST_STATE_VALUE;
    }

    function getLastMilestoneOngoingStateValue() public pure returns (uint256) {
        return LAST_MILESTONE_ONGOING_STATE_VALUE;
    }

    function getAnyMilestoneOngoingStateValue() public view returns (uint256) {
        return ANY_MILESTONE_ONGOING_STATE_VALUE;
    }

    function doesInvestmentPoolExist(uint256 _investmentPoolId) public view returns (bool) {
        return investmentPoolExists[_investmentPoolId];
    }

    function getVotesAmount(address _investor, uint256 _investmentPoolId)
        public
        view
        returns (uint256)
    {
        return votesAmount[_investor][_investmentPoolId];
    }

    function getTotalVotesAmount(uint256 _investmentPoolId) public view returns (uint256) {
        return totalVotesAmount[_investmentPoolId];
    }

    function getLockedAmount(address _investor, uint256 _investmentPoolId)
        public
        view
        returns (uint256)
    {
        return lockedAmount[_investor][_investmentPoolId];
    }

    function getTotalLockedAmount(uint256 _investmentPoolId) public view returns (uint256) {
        return totalLockedAmount[_investmentPoolId];
    }

    function getMilestonesIdsInWhichInvestorInvested(address _investor, uint256 _investmentPoolId)
        public
        view
        returns (uint256[] memory)
    {
        return milestonesIdsInWhichInvestorInvested[_investor][_investmentPoolId];
    }

    function getTokensMinted(
        address _investor,
        uint256 _investmentPoolId,
        uint256 _milestoneId
    ) public view returns (uint256) {
        return tokensMinted[_investor][_investmentPoolId][_milestoneId];
    }

    /** INTERNAL FUNCTIONS */

    /**
     * @notice If project reaches threshold, this function sends request to the investment pool for terminating project
     * @param _investmentPool Address of the pool, which needs to be terminated
     */
    function _endProject(address _investmentPool) internal {
        // Call investment pool function to end the project as voters decided to terminate the stream
        IInvestmentPool(_investmentPool).cancelDuringMilestones();

        emit FinishVoting(_investmentPool);
    }

    function _getNow() internal view virtual returns (uint256) {
        // solhint-disable-next-line not-rely-on-time
        return block.timestamp;
    }
}<|MERGE_RESOLUTION|>--- conflicted
+++ resolved
@@ -48,15 +48,12 @@
     mapping(address => mapping(uint256 => uint256)) internal votesAmount;
     /// @notice mapping from investment pool id => total votes amount against the project
     mapping(uint256 => uint256) internal totalVotesAmount;
-<<<<<<< HEAD
     /// @notice mapping from investor address => investment pool id => locked amount
     mapping(address => mapping(uint256 => uint256)) internal lockedAmount;
     /// @notice mapping from investment pool id => total locked amount
     mapping(uint256 => uint256) internal totalLockedAmount;
-=======
     /// @notice mapping from investor address => investment pool id => milestone id => amount of voting tokens minted
     mapping(address => mapping(uint256 => mapping(uint256 => uint256))) internal tokensMinted;
->>>>>>> 1d313376
 
     /**
      * @notice It's a memoization mapping from investor address => investment pool id => milestone id => amount of voting tokens
@@ -223,12 +220,9 @@
                 getActiveVotingTokensBalance(_msgSender(), _milestoneId, _investor) +
                 _amount;
         }
-<<<<<<< HEAD
-=======
 
         tokensMinted[_investor][investmentPoolId][_milestoneId] += _amount;
 
->>>>>>> 1d313376
         // Tokens will never be minted for the milestones that already passed because this is called only by IP in invest function
         VOTING_TOKEN.mint(_investor, investmentPoolId, _amount, "");
 
@@ -341,14 +335,9 @@
         memActiveTokens[_investor][investmentPoolId][_milestoneId] = 0;
         tokensMinted[_investor][investmentPoolId][_milestoneId] = 0;
 
-<<<<<<< HEAD
-        memActiveTokens[_investor][investmentPoolId][_milestoneId] -= _burnAmount;
-        VOTING_TOKEN.burn(_investor, investmentPoolId, _burnAmount);
-
-        emit BurnVotes(_msgSender(), _investor, _burnAmount);
-=======
         VOTING_TOKEN.burn(_investor, investmentPoolId, burnAmount);
->>>>>>> 1d313376
+
+        emit BurnVotes(_msgSender(), _investor, burnAmount);
     }
 
     /** @notice transfer voting tokens (tokens can be locked too) with the ownership to it
